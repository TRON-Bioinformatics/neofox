--- conflicted
+++ resolved
@@ -16,11 +16,7 @@
 #
 # You should have received a copy of the GNU General Public License
 # along with this program. If not, see <http://www.gnu.org/licenses/>.#
-<<<<<<< HEAD
-VERSION = "0.5.2.dev6"
-=======
-VERSION = "0.5.3"
->>>>>>> ff557d60
+VERSION = "0.5.4.dev1"
 
 
 REFERENCE_FOLDER_ENV = "NEOFOX_REFERENCE_FOLDER"
