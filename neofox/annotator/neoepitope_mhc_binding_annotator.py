--- conflicted
+++ resolved
@@ -40,11 +40,7 @@
             runner=self.runner, configuration=configuration, mhc_parser=self.mhc_parser,
             blastp_runner=self.proteome_blastp_runner)
         self.mixmhcpred = MixMHCpred(self.runner, self.configuration, self.mhc_parser)
-<<<<<<< HEAD
         self.mixmhc2pred = MixMHC2pred(self.runner, self.configuration, self.mhc_parser, references)
-=======
-        self.mixmhc2pred = MixMHC2pred(self.runner, self.configuration, self.mhc_parser, self.mhc_database)
->>>>>>> 2a8843f7
         self.prime = Prime(self.runner, self.configuration, self.mhc_parser)
 
     def get_mhc_binding_annotations(self, neoepitope: PredictedEpitope) -> PredictedEpitope:
