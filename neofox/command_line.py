--- conflicted
+++ resolved
@@ -56,15 +56,10 @@
     neoantigens, patients = _read_data(icam_file, model_file, patients_data)
 
     # run annotations
-<<<<<<< HEAD
     annotations = NeoFox(
         neoantigens=neoantigens, patients=patients, patient_id=patient_id, work_folder=output_folder,
-        num_cpus=num_cpus).get_annotations()
-=======
-    annotations = NeoFox(neoantigens=neoantigens, patients=patients, patient_id=patient_id, work_folder=output_folder,
-                         output_prefix = output_prefix
-                         ).get_annotations()
->>>>>>> 629786fe
+        num_cpus=num_cpus, output_prefix = output_prefix).get_annotations()
+
 
     _write_results(annotations, neoantigens, output_folder, output_prefix, with_json, with_sw, with_ts)
 
