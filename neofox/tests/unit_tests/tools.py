--- conflicted
+++ resolved
@@ -1,17 +1,8 @@
 import os
-
-<<<<<<< HEAD
-# TODO: change this import when we move to python3
-# from unittest.mock import Mock
 import random
-
 import numpy as np
 from Bio.Data import IUPACData
-=======
-
->>>>>>> c595438a
 from mock import Mock
-
 from neofox.model.neoantigen import Neoantigen, Mutation, Gene, Patient
 
 
