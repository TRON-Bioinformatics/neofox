--- conflicted
+++ resolved
@@ -143,23 +143,11 @@
         self.assertEqual(5, len(neoantigens))
         for n in neoantigens:
             self.assertTrue(isinstance(n, Neoantigen))
-<<<<<<< HEAD
-            self.assertNotEmpty(n.transcript)
-=======
->>>>>>> 27728074
             self.assertNotEmpty(n.mutation)
             self.assertNotEmpty(n.patient_identifier)
             self.assertNotEmpty(n.rna_expression)
             self.assertNotEmpty(n.rna_variant_allele_frequency)
             self.assertNotEmpty(n.dna_variant_allele_frequency)
-<<<<<<< HEAD
-            self.assertNotEmpty(n.clonality_estimation)
-            self.assertTrue(isinstance(n.transcript, Transcript))
-            self.assertNotEmpty(n.transcript.assembly)
-            self.assertNotEmpty(n.transcript.identifier)
-            self.assertNotEmpty(n.transcript.assembly)
-=======
->>>>>>> 27728074
             self.assertTrue(isinstance(n.mutation, Mutation))
             self.assertNotEmpty(n.mutation.position)
             self.assertNotEmpty(n.mutation.mutated_aminoacid)
@@ -167,10 +155,7 @@
             self.assertNotEmpty(n.mutation.left_flanking_region)
             self.assertNotEmpty(n.mutation.right_flanking_region)
 
-<<<<<<< HEAD
-=======
-
->>>>>>> 27728074
+
     def assertNotEmpty(self, value):
         self.assertIsNotNone(value)
         self.assertNotEqual(value, "")
