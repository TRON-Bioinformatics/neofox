#
# Copyright (c) 2020-2030 Translational Oncology at the Medical Center of the Johannes Gutenberg-University Mainz gGmbH.
#
# This file is part of Neofox
# (see https://github.com/tron-bioinformatics/neofox).
#
# This program is free software: you can redistribute it and/or modify
# it under the terms of the GNU General Public License as published by
# the Free Software Foundation, either version 3 of the License, or
# (at your option) any later version.
#
# This program is distributed in the hope that it will be useful,
# but WITHOUT ANY WARRANTY; without even the implied warranty of
# MERCHANTABILITY or FITNESS FOR A PARTICULAR PURPOSE.  See the
# GNU General Public License for more details.
#
# You should have received a copy of the GNU General Public License
# along with this program. If not, see <http://www.gnu.org/licenses/>.#
from logzero import logger
from unittest import TestCase

from neofox.helpers.blastp_runner import BlastpRunner
from neofox.model.mhc_parser import MhcParser
from neofox.model.neoantigen import Mutation

from neofox.model.conversion import ModelConverter, ModelValidator
import neofox.tests.integration_tests.integration_test_tools as integration_test_tools
from neofox.helpers.runner import Runner
from neofox.MHC_predictors.netmhcpan.combine_netmhcpan_pred_multiple_binders import (
    BestAndMultipleBinder,
)
from neofox.MHC_predictors.netmhcpan.netmhcpan_prediction import NetMhcPanPredictor
from neofox.MHC_predictors.netmhcpan.combine_netmhcIIpan_pred_multiple_binders import (
    BestAndMultipleBinderMhcII,
)
from neofox.MHC_predictors.netmhcpan.netmhcIIpan_prediction import NetMhcIIPanPredictor
from neofox.annotation_resources.uniprot.uniprot import Uniprot
from neofox.references.references import PREFIX_HOMO_SAPIENS


class TestBestMultipleBinder(TestCase):
    def setUp(self):
        references, self.configuration = integration_test_tools.load_references()
        self.runner = Runner()
        self.available_alleles_mhc1 = (
            references.get_available_alleles().get_available_mhc_i()
        )
        self.available_alleles_mhc2 = (
            references.get_available_alleles().get_available_mhc_ii()
        )
        self.hla_database = references.get_hla_database()
        self.proteome_db = references.proteome_db
        self.mhc_parser = MhcParser(self.hla_database)
        self.test_mhc_one = integration_test_tools.get_mhc_one_test(self.hla_database)
        self.test_mhc_two = integration_test_tools.get_mhc_two_test(self.hla_database)
        self.uniprot = Uniprot(references.uniprot_pickle)
        self.proteome_blastp_runner = BlastpRunner(
            runner=self.runner, configuration=self.configuration,
            proteome_db=os.path.join(references.proteome_db, PREFIX_HOMO_SAPIENS))

    def test_best_multiple_run(self):
        best_multiple = BestAndMultipleBinder(
            runner=self.runner, configuration=self.configuration, mhc_parser=self.mhc_parser,
            blastp_runner=self.proteome_blastp_runner
        )
        # this is some valid example neoantigen candidate sequence
        mutation = ModelValidator._validate_mutation(
            Mutation(
                mutated_xmer="VVKWKFMVSTADPGSFTSRPACSSSAAPLGISQPRSSCTLPEPPLWSVPCPSCRKIYTACPSQEKNLKKPVPKSYLIHAGLEPLTFTNMFPSWEHRDDTAEITEMDMEVSNQITLVEDVLAKLCKTIYLLANLL",
                wild_type_xmer=None,
            )
        )
        best_multiple.run(
            mutation=mutation,
            mhc1_alleles_patient=self.test_mhc_one,
            mhc1_alleles_available=self.available_alleles_mhc1,
            uniprot=self.uniprot,
            hla_database=self.hla_database,
            proteome_db=self.proteome_db
        )
        self.assertEqual(17.79, best_multiple.best_epitope_by_affinity.affinity_score)
        self.assertEqual('HLA-A*02:01', best_multiple.best_epitope_by_affinity.hla.name)
        self.assertEqual(0.081, best_multiple.best_epitope_by_rank.rank)
        self.assertEqual("HLA-A*02:01", best_multiple.best_epitope_by_rank.hla.name)
        self.assertEqual("TLPEPPLWSV", best_multiple.best_epitope_by_rank.peptide)
        self.assertEqual("ALPPQPLWSV", best_multiple.best_wt_epitope_by_rank.peptide)
        self.assertEqual(
            best_multiple.best_ninemer_epitope_by_rank.hla.name,
            best_multiple.best_ninemer_wt_epitope_by_rank.hla.name,
        )
        self.assertEqual(2, best_multiple.generator_rate_adn)
        self.assertEqual(3, best_multiple.generator_rate_cdn)
        self.assertIsNotNone(best_multiple.phbr_i)
        self.assertAlmostEqual(0.23085258129451622, best_multiple.phbr_i)

    def test_best_multiple_mhc2_run(self):
        best_multiple = BestAndMultipleBinderMhcII(
            runner=self.runner, configuration=self.configuration, mhc_parser=self.mhc_parser,
            blastp_runner=self.proteome_blastp_runner
        )
        # this is some valid example neoantigen candidate sequence
        mutation = ModelValidator._validate_mutation(
            Mutation(
                mutated_xmer="VVKWKFMVSTADPGSFTSRPACSSSAAPLGISQPRSSCTLPEPPLWSVPCPSCRKIYTACPSQEKNLKKPVPKSYLIHAGLEPLTFTNMFPSWEHRDDTAEITEMDMEVSNQITLVEDVLAKLCKTIYLLANLL",
                wild_type_xmer=None,
            )
        )
        best_multiple.run(
            mutation=mutation,
            mhc2_alleles_patient=self.test_mhc_two,
            mhc2_alleles_available=self.available_alleles_mhc2,
<<<<<<< HEAD
            uniprot=self.uniprot
=======
            uniprot=self.uniprot,
            proteome_db=self.proteome_db
>>>>>>> 77e2a182
        )
        logger.info(best_multiple.best_predicted_epitope_rank.rank)
        logger.info(best_multiple.best_predicted_epitope_affinity.affinity_score)
        logger.info(best_multiple.best_predicted_epitope_rank.peptide)
        logger.info(best_multiple.phbr_ii)
        self.assertEqual(0.8, best_multiple.best_predicted_epitope_rank.rank)
        self.assertEqual(
            172.39, best_multiple.best_predicted_epitope_affinity.affinity_score
        )
        self.assertEqual(
            "VVKWKFMVSTADPGS", best_multiple.best_predicted_epitope_rank.peptide
        )
        self.assertEqual(
            "ITPWRFKLSCMPPNS", best_multiple.best_predicted_epitope_rank_wt.peptide
        )
        self.assertIsNotNone(best_multiple.phbr_ii)
        self.assertAlmostEqual(2.443747855207474, best_multiple.phbr_ii)
        self.assertEqual(
            best_multiple.best_predicted_epitope_rank.hla,
            best_multiple.best_predicted_epitope_rank_wt.hla,
        )

<|MERGE_RESOLUTION|>--- conflicted
+++ resolved
@@ -109,12 +109,7 @@
             mutation=mutation,
             mhc2_alleles_patient=self.test_mhc_two,
             mhc2_alleles_available=self.available_alleles_mhc2,
-<<<<<<< HEAD
             uniprot=self.uniprot
-=======
-            uniprot=self.uniprot,
-            proteome_db=self.proteome_db
->>>>>>> 77e2a182
         )
         logger.info(best_multiple.best_predicted_epitope_rank.rank)
         logger.info(best_multiple.best_predicted_epitope_affinity.affinity_score)
