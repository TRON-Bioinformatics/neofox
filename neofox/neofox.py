--- conflicted
+++ resolved
@@ -40,14 +40,11 @@
 
     def __init__(self, neoantigens: List[Neoantigen], patients: List[Patient], num_cpus: int, patient_id: str = None,
                  work_folder=None, output_prefix=None, reference_folder: ReferenceFolder = None,
-<<<<<<< HEAD
-                 configuration: DependenciesConfiguration = None, configuration_file = None):
+
+                 configuration: DependenciesConfiguration = None, , verbose=False, configuration_file = None):
 
         if configuration_file:
             dotenv.load_dotenv(configuration_file, override=True)
-=======
-                 configuration: DependenciesConfiguration = None, verbose=False):
->>>>>>> f12b9d23
 
         # initialise logs
         self._initialise_logs(output_prefix, work_folder, verbose)
