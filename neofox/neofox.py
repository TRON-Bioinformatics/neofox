--- conflicted
+++ resolved
@@ -8,44 +8,23 @@
 import dask
 from multiprocessing.pool import ThreadPool
 from neofox import NEOFOX_LOG_FILE_ENV
-from neofox.aa_index.aa_index import AminoacidIndex
 from neofox.annotation_resources.gtex.gtex import GTEx
-from neofox.annotation_resources.nmer_frequency.nmer_frequency import AminoacidFrequency, FourmerFrequency
 from neofox.annotator import NeoantigenAnnotator
 from neofox.exceptions import NeofoxConfigurationException
-from neofox.helpers.available_alleles import AvailableAlleles
-from neofox.helpers.runner import Runner
-from neofox.annotation_resources.provean.provean import ProveanAnnotator
-from neofox.model.conversion import ModelConverter
 from neofox.model.neoantigen import NeoantigenAnnotations, Neoantigen, Patient
-from neofox.predictors.MixMHCpred.mixmhc2pred import MixMhc2Pred
-from neofox.predictors.MixMHCpred.mixmhcpred import MixMHCpred
-from neofox.predictors.Tcell_predictor.tcellpredictor_wrapper import TcellPrediction
-from neofox.predictors.dissimilarity_garnish.dissimilaritycalculator import DissimilarityCalculator
-from neofox.predictors.neoag.neoag_gbm_model import NeoagCalculator
-from neofox.predictors.neoantigen_fitness.neoantigen_fitness import NeoantigenFitnessCalculator
-from neofox.predictors.netmhcpan4.combine_netmhcIIpan_pred_multiple_binders import BestAndMultipleBinderMhcII
-from neofox.predictors.netmhcpan4.combine_netmhcpan_pred_multiple_binders import BestAndMultipleBinder
-from neofox.references.references import ReferenceFolder, DependenciesConfiguration
+from neofox.references.references import ReferenceFolder
 from neofox.annotation_resources.uniprot.uniprot import Uniprot
-from neofox.self_similarity.self_similarity import SelfSimilarityCalculator
 
 
 class NeoFox:
 
-<<<<<<< HEAD
-    def __init__(self, neoantigens: List[Neoantigen], patient_id: str, patients: List[Patient], num_cpus: int):
+    def __init__(self, neoantigens: List[Neoantigen], patient_id: str, patients: List[Patient], num_cpus: int, work_folder=None):
 
         # initialise logs
-        logfile = os.environ.get(NEOFOX_LOG_FILE_ENV)
-=======
-    def __init__(self, neoantigens: List[Neoantigen], patient_id: str, patients: List[Patient], work_folder=None):
-
         if work_folder and os.path.exists(work_folder):
             logfile = os.path.join(work_folder, "neofox.log")
         else:
             logfile = os.environ.get(NEOFOX_LOG_FILE_ENV)
->>>>>>> 2d3edbea
         if logfile is not None:
             logzero.logfile(logfile)
         # TODO: this does not work
@@ -65,10 +44,11 @@
                 n.patient_identifier = patient_id
 
         references = ReferenceFolder()
+
+        # resources with long loading times
         self.uniprot = Uniprot(references.uniprot)
         self.gtex = GTEx()
 
-        # resources with external dependencies (files or binaries)
         logger.info("Data loaded")
 
     def get_annotations(self) -> List[NeoantigenAnnotations]:
