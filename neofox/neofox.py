#!/usr/bin/env python
import logging
import os
import time
from typing import List
import logzero
from logzero import logger
import dask
from multiprocessing.pool import ThreadPool
from neofox import NEOFOX_LOG_FILE_ENV
from neofox.annotation_resources.gtex.gtex import GTEx
from neofox.annotator import NeoantigenAnnotator
from neofox.exceptions import NeofoxConfigurationException
from neofox.model.neoantigen import NeoantigenAnnotations, Neoantigen, Patient
from neofox.references.references import ReferenceFolder
from neofox.annotation_resources.uniprot.uniprot import Uniprot


class NeoFox:

<<<<<<< HEAD
    def __init__(self, neoantigens: List[Neoantigen], patient_id: str, patients: List[Patient], work_folder=None,
                 output_prefix = None):
=======
    def __init__(self, neoantigens: List[Neoantigen], patient_id: str, patients: List[Patient], num_cpus: int, work_folder=None):
>>>>>>> 863772a5

        # initialise logs
        if work_folder and os.path.exists(work_folder):
            logfile = "".join([work_folder, "/", output_prefix, "_neofox.log"])
        else:
            logfile = os.environ.get(NEOFOX_LOG_FILE_ENV)
        if logfile is not None:
            logzero.logfile(logfile)
        # TODO: this does not work
        logzero.loglevel(logging.DEBUG)
        logger.info("Loading data...")

        # initialise dask
        dask.config.set(pool=ThreadPool(num_cpus))

        if neoantigens is None or patients is None:
            raise NeofoxConfigurationException("Missing input data to run Neofox")
        self.neoantigens = neoantigens
        self.patients = {patient.identifier: patient for patient in patients}
        # TODO: avoid overriding patient id parameter
        for n in self.neoantigens:
            if n.patient_identifier is None:
                n.patient_identifier = patient_id

        references = ReferenceFolder()

        # resources with long loading times
        self.uniprot = Uniprot(references.uniprot)
        self.gtex = GTEx()

        logger.info("Data loaded")

    def get_annotations(self) -> List[NeoantigenAnnotations]:
        """
        Loads epitope data (if file has been not imported to R; colnames need to be changed), adds data to class that are needed to calculate,
        calls epitope class --> determination of epitope properties,
        write to txt file
        """
        logger.info("Starting NeoFox annotations...")
        # feature calculation for each epitope
        delayed_annotations = []
        for neoantigen in self.neoantigens:
            patient = self.patients.get(neoantigen.patient_identifier)
            logger.debug("Neoantigen: {}".format(neoantigen.to_json(indent=3)))
            logger.debug("Patient: {}".format(patient.to_json(indent=3)))
            delayed_annotation = dask.delayed(
                NeoantigenAnnotator(uniprot=self.uniprot, gtex=self.gtex).get_annotation)(neoantigen, patient)
            delayed_annotations.append(delayed_annotation)

        start = time.time()
        annotations = dask.compute(*delayed_annotations)
        end = time.time()
        logger.info("Elapsed time for annotating {} neoantigens {} seconds".format(
            len(self.neoantigens), int(end - start)))
        return annotations<|MERGE_RESOLUTION|>--- conflicted
+++ resolved
@@ -18,12 +18,9 @@
 
 class NeoFox:
 
-<<<<<<< HEAD
-    def __init__(self, neoantigens: List[Neoantigen], patient_id: str, patients: List[Patient], work_folder=None,
+
+    def __init__(self, neoantigens: List[Neoantigen], patient_id: str, patients: List[Patient], num_cpus: int, work_folder=None,
                  output_prefix = None):
-=======
-    def __init__(self, neoantigens: List[Neoantigen], patient_id: str, patients: List[Patient], num_cpus: int, work_folder=None):
->>>>>>> 863772a5
 
         # initialise logs
         if work_folder and os.path.exists(work_folder):
