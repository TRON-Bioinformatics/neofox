#!/usr/bin/env python
from typing import List

from logzero import logger

from neofox.model.neoantigen import Annotation
from neofox.model.wrappers import AnnotationFactory
from neofox.predictors.MixMHCpred.abstract_mixmhcpred import AbstractMixMHCpred
from neofox.helpers import intermediate_files


class MixMHCpred(AbstractMixMHCpred):

    def __init__(self, runner, configuration):
        """
        :type runner: neofox.helpers.runner.Runner
        :type configuration: neofox.references.DependenciesConfiguration
        """
        self.runner = runner
        self.configuration = configuration
        self.all_peptides = None
        self.all_scores = None
        self.all_ranks = None
        self.all_alleles = None
        self.best_peptide = None
        self.best_score = None
        self.best_rank = None
        self.best_allele = None
        self.best_peptide_wt = None
        self.best_score_wt = None
        self.best_rank_wt = None

    def mixmhcprediction(self, hla_alleles, tmpfasta, outtmp):
        ''' Performs MixMHCpred prediction for desired hla allele and writes result to temporary file.
        '''
        allels_for_prediction = []
        for allele in hla_alleles:
            allele = allele.replace("*", "")
            allele = allele.replace("HLA-", "")
            allels_for_prediction.append(allele)
        hla_allele = ",".join(allels_for_prediction)
        self.runner.run_command(cmd=[
            self.configuration.mix_mhc_pred,
            "-a", hla_allele,
            "-i", tmpfasta,
            "-o", outtmp])

    def extract_best_per_pep(self, pred_dat):
        '''extract info of best allele prediction for all potential ligands per muatation
        '''
        head = pred_dat[0]
        dat = pred_dat[1]
        peps = []
        scores = []
        alleles = []
        ranks = []
<<<<<<< HEAD
        pepcol = head.index("Peptide")
        scorecol = head.index("Score_bestAllele")
        allelecol = head.index("BestAllele")
        rankcol = head.index("%Rank_bestAllele")
        for entry in sorted(dat, key=lambda x: (int(x[rankcol]), x[allelecol])):
            # all potential peptides per mutation --> return ditionary
            peps.append(entry[pepcol])
            scores.append(entry[scorecol])
            ranks.append(entry[rankcol])
            alleles.append(entry[allelecol])
        return {"Peptide": peps, "Score_bestAllele": scores, "BestAllele": alleles, "%Rank_bestAllele": ranks}
=======
        result = {}
        try:
            pepcol = head.index("Peptide")
            scorecol = head.index("Score_bestAllele")
            allelecol = head.index("BestAllele")
            rankcol = head.index("%Rank_bestAllele")
            for entry in sorted(dat, key=lambda x: float(x[rankcol])):
                # all potential peptides per mutation --> return ditionary
                peps.append(entry[pepcol])
                scores.append(entry[scorecol])
                ranks.append(entry[rankcol])
                alleles.append(entry[allelecol])
            result = {"Peptide": peps, "Score_bestAllele": scores, "BestAllele": alleles, "%Rank_bestAllele": ranks}
        except ValueError:
            pass
        return result
>>>>>>> da2a898a

    def extract_best_peptide_per_mutation(self, pred_dat):
        '''extract best predicted ligand per mutation
        '''
        head = pred_dat[0]
        dat = pred_dat[1]
        pepcol = head.index("Peptide")
        scorecol = head.index("Score_bestAllele")
        allelecol = head.index("BestAllele")
        rankcol = head.index("%Rank_bestAllele")
        min_value = -1000000000000000000
        for ii, i in enumerate(dat):
            col_of_interest = [str(i[pepcol]), str(i[scorecol]), str(i[rankcol]), str(i[allelecol])]
            # best ligand per mutation
            if float(i[scorecol]) > float(min_value):
                min_value = i[scorecol]
                min_pep = col_of_interest
        head_new = ["Peptide", "Score_bestAllele", "%Rank_bestAllele", "BestAllele"]
        return head_new, min_pep

    def run(self, xmer_wt, xmer_mut, alleles):
        '''Wrapper for MHC binding prediction, extraction of best epitope and check if mutation is directed to TCR
        '''
        tmp_prediction = intermediate_files.create_temp_file(prefix="mixmhcpred", suffix=".txt")
        seqs = self.generate_nmers(xmer_wt=xmer_wt, xmer_mut=xmer_mut, lengths=[8, 9, 10, 11])
        tmp_fasta = intermediate_files.create_temp_fasta(seqs, prefix="tmp_sequence_")
        self.mixmhcprediction(alleles, tmp_fasta, tmp_prediction)
        pred = self.read_mixmhcpred(tmp_prediction)
        pred_all = self.extract_best_per_pep(pred)
        if len(pred[1]) > 0:
            pred_best = self.extract_best_peptide_per_mutation(pred)
            self.best_peptide = self.add_best_epitope_info(pred_best, "Peptide")
            self.best_score = float(self.add_best_epitope_info(pred_best, "Score_bestAllele"))
            self.best_rank = self.add_best_epitope_info(pred_best, "%Rank_bestAllele")
            self.best_allele = self.add_best_epitope_info(pred_best, "BestAllele")
            self.all_peptides = "|".join(pred_all["Peptide"])
            self.all_scores = "|".join(pred_all["Score_bestAllele"])
            self.all_ranks = "|".join(pred_all["%Rank_bestAllele"])
            self.all_alleles = "|".join(pred_all["BestAllele"])
            # prediction of for wt epitope that correspond to best epitope
            wt = self.extract_WT_for_best(xmer_wt=xmer_wt, xmer_mut=xmer_mut, best_mut_seq=self.best_peptide)
            wt_list = [wt]
            tmp_prediction = intermediate_files.create_temp_file(prefix="mixmhcpred_wt_", suffix=".txt")
            tmp_fasta = intermediate_files.create_temp_fasta(wt_list, prefix="tmp_sequence_wt_")
            self.mixmhcprediction(alleles, tmp_fasta, tmp_prediction)
            pred_wt = self.read_mixmhcpred(tmp_prediction)
            logger.debug(pred_wt)
            self.best_peptide_wt = self.extract_WT_info(pred_wt, "Peptide")
            score_wt_of_interest = "_".join(["Score", self.best_allele])
            rank_wt_of_interest = "_".join(["%Rank", self.best_allele])
            self.best_score_wt = float(self.extract_WT_info(pred_wt, score_wt_of_interest))
            self.best_rank_wt = self.extract_WT_info(pred_wt, rank_wt_of_interest)
            
    def get_annotations(self) -> List[Annotation]:
        return [
            AnnotationFactory.build_annotation(value=self.all_peptides, name="MixMHCpred_all_peptides"),
            AnnotationFactory.build_annotation(value=self.all_scores, name="MixMHCpred_all_scores"),
            AnnotationFactory.build_annotation(value=self.all_ranks, name="MixMHCpred_all_ranks"),
            AnnotationFactory.build_annotation(value=self.all_alleles, name="MixMHCpred_all_alleles"),
            AnnotationFactory.build_annotation(value=self.best_peptide, name="MixMHCpred_best_peptide"),
            AnnotationFactory.build_annotation(value=self.best_score, name="MixMHCpred_best_score"),
            AnnotationFactory.build_annotation(value=self.best_rank, name="MixMHCpred_best_rank"),
            AnnotationFactory.build_annotation(value=self.best_allele, name="MixMHCpred_best_allele"),
            AnnotationFactory.build_annotation(value=self.best_peptide_wt, name="MixMHCpred_best_peptide_wt"),
            AnnotationFactory.build_annotation(value=self.best_score_wt, name="MixMHCpred_best_score_wt"),
            AnnotationFactory.build_annotation(value=self.best_rank_wt, name="MixMHCpred_best_rank_wt"),
            AnnotationFactory.build_annotation(
                value=self.best_score - self.best_score_wt, name="MixMHCpred_difference_score_mut_wt")
            ]<|MERGE_RESOLUTION|>--- conflicted
+++ resolved
@@ -1,8 +1,6 @@
 #!/usr/bin/env python
 from typing import List
-
 from logzero import logger
-
 from neofox.model.neoantigen import Annotation
 from neofox.model.wrappers import AnnotationFactory
 from neofox.predictors.MixMHCpred.abstract_mixmhcpred import AbstractMixMHCpred
@@ -54,19 +52,6 @@
         scores = []
         alleles = []
         ranks = []
-<<<<<<< HEAD
-        pepcol = head.index("Peptide")
-        scorecol = head.index("Score_bestAllele")
-        allelecol = head.index("BestAllele")
-        rankcol = head.index("%Rank_bestAllele")
-        for entry in sorted(dat, key=lambda x: (int(x[rankcol]), x[allelecol])):
-            # all potential peptides per mutation --> return ditionary
-            peps.append(entry[pepcol])
-            scores.append(entry[scorecol])
-            ranks.append(entry[rankcol])
-            alleles.append(entry[allelecol])
-        return {"Peptide": peps, "Score_bestAllele": scores, "BestAllele": alleles, "%Rank_bestAllele": ranks}
-=======
         result = {}
         try:
             pepcol = head.index("Peptide")
@@ -83,7 +68,6 @@
         except ValueError:
             pass
         return result
->>>>>>> da2a898a
 
     def extract_best_peptide_per_mutation(self, pred_dat):
         '''extract best predicted ligand per mutation
@@ -136,7 +120,7 @@
             rank_wt_of_interest = "_".join(["%Rank", self.best_allele])
             self.best_score_wt = float(self.extract_WT_info(pred_wt, score_wt_of_interest))
             self.best_rank_wt = self.extract_WT_info(pred_wt, rank_wt_of_interest)
-            
+
     def get_annotations(self) -> List[Annotation]:
         return [
             AnnotationFactory.build_annotation(value=self.all_peptides, name="MixMHCpred_all_peptides"),
