#!/usr/bin/env python
#
# Copyright (c) 2020-2030 Translational Oncology at the Medical Center of the Johannes Gutenberg-University Mainz gGmbH.
#
# This file is part of Neofox
# (see https://github.com/tron-bioinformatics/neofox).
#
# This program is free software: you can redistribute it and/or modify
# it under the terms of the GNU General Public License as published by
# the Free Software Foundation, either version 3 of the License, or
# (at your option) any later version.
#
# This program is distributed in the hope that it will be useful,
# but WITHOUT ANY WARRANTY; without even the implied warranty of
# MERCHANTABILITY or FITNESS FOR A PARTICULAR PURPOSE.  See the
# GNU General Public License for more details.
#
# You should have received a copy of the GNU General Public License
# along with this program. If not, see <http://www.gnu.org/licenses/>.#
from typing import List, Set
import scipy.stats as stats
<<<<<<< HEAD
=======
from logzero import logger
>>>>>>> 18ded6bb
from neofox.MHC_predictors.netmhcpan.netmhcpan_prediction import NetMhcPanPredictor
from neofox.MHC_predictors.netmhcpan.abstract_netmhcpan_predictor import (
    PredictedEpitope,
)
from neofox.MHC_predictors.netmhcpan.abstract_netmhcpan_predictor import AbstractNetMhcPanPredictor
from neofox.helpers.epitope_helper import EpitopeHelper
from neofox.helpers.runner import Runner
from neofox.model.mhc_parser import MhcParser
from neofox.model.neoantigen import Annotation, Mhc1, Zygosity, Mutation
from neofox.model.wrappers import AnnotationFactory
from neofox.references.references import DependenciesConfiguration
from logzero import logger
from neofox.model.conversion import ModelConverter


class BestAndMultipleBinder:
    def __init__(self, runner: Runner, configuration: DependenciesConfiguration, mhc_parser: MhcParser):
        self.runner = runner
        self.configuration = configuration
        self.mhc_parser = mhc_parser
        self._initialise()

    def _initialise(self):
        self.phbr_i = None
        self.epitope_affinities = None
        self.generator_rate = None
        self.mutation_in_anchor_9mer = None
        self.generator_rate = None
        self.generator_rate_adn = None
        self.generator_rate_cdn = None
        self.best_epitope_by_rank = PredictedEpitope(
            peptide=None,
            pos=None,
            hla=None,
            affinity_score=None,
            rank=None,
        )
        self.best_epitope_by_affinity = PredictedEpitope(
            peptide=None,
            pos=None,
            hla=None,
            affinity_score=None,
            rank=None,
        )
        self.best_ninemer_epitope_by_affinity = PredictedEpitope(
            peptide=None,
            pos=None,
            hla=None,
            affinity_score=None,
            rank=None,
        )
        self.best_ninemer_epitope_by_rank = PredictedEpitope(
            peptide=None,
            pos=None,
            hla=None,
            affinity_score=None,
            rank=None,
        )
        self.best_wt_epitope_by_rank = PredictedEpitope(
            peptide=None,
            pos=None,
            hla=None,
            affinity_score=None,
            rank=None,
        )
        self.best_wt_epitope_by_affinity = PredictedEpitope(
            peptide="-",
            pos=None,
            hla=None,
            affinity_score=None,
            rank=None,
        )
        self.best_ninemer_wt_epitope_by_rank = PredictedEpitope(
            peptide=None,
            pos=None,
            hla=None,
            affinity_score=None,
            rank=None,
        )
        self.best_ninemer_wt_epitope_by_affinity = PredictedEpitope(
            peptide="-",
            pos=None,
            hla=None,
            affinity_score=None,
            rank=None,
        )


    def calculate_phbr_i(
        self, predictions: List[PredictedEpitope], mhc1_alleles: List[Mhc1]
    ):
        """returns list of multiple binding scores for mhcII considering best epitope per allele, applying different types of means (harmonic ==> PHRB-II, Marty et al).
        2 copies of DRA - DRB1 --> consider this gene 2x when averaging mhcii binding scores
        """
        best_epitopes_per_allele = (
            BestAndMultipleBinder.extract_best_epitope_per_alelle(
                predictions, mhc1_alleles
            )
        )
        phbr_i = None
        if len(best_epitopes_per_allele) == 6:
            phbr_i = stats.hmean(list(map(lambda e: e.rank, best_epitopes_per_allele)))
        return phbr_i

    @staticmethod
    def extract_best_epitope_per_alelle(
        epitopes: List[PredictedEpitope], mhc_isoforms: List[Mhc1]
    ) -> List[PredictedEpitope]:
        """
        This function returns the predicted epitope with the lowest binding score for each patient allele,
        considering homozyogosity
        """
        homozygous_alleles = BestAndMultipleBinder._get_homozygous_mhc1_alleles(
            mhc_isoforms
        )
        hetero_hemizygous_alleles = (
            BestAndMultipleBinder._get_heterozygous_or_hemizygous_mhc1_alleles(
                mhc_isoforms
            )
        )
        return BestAndMultipleBinder._get_sorted_epitopes(
            hetero_hemizygous_alleles, homozygous_alleles, epitopes
        )

    @staticmethod
    def _get_homozygous_mhc1_alleles(mhc_isoforms: List[Mhc1]) -> List[str]:
        """
        Returns alleles that occur more than one time in list of patient alleles and hence are homozygous alleles.
        Otherwise retunrs empty list
        """
        return [
            a.name
            for m in mhc_isoforms
            for a in m.alleles
            if m.zygosity == Zygosity.HOMOZYGOUS
        ]

    @staticmethod
    def _get_heterozygous_or_hemizygous_mhc1_alleles(
        mhc_isoforms: List[Mhc1],
    ) -> List[str]:
        """
        Returns alleles that occur more than one time in list of patient alleles and hence are homozygous alleles.
        Otherwise retunrs empty list
        """
        return [
            a.name
            for m in mhc_isoforms
            for a in m.alleles
            if m.zygosity in [Zygosity.HETEROZYGOUS, Zygosity.HEMIZYGOUS]
        ]

    @staticmethod
    def _get_sorted_epitopes(
        hetero_hemizygous_alleles,
        homozygous_alleles,
        predictions: List[PredictedEpitope],
    ) -> List[PredictedEpitope]:

        # groups epitopes by allele
        epitopes_by_allele = {}
        for p in predictions:
            epitopes_by_allele.setdefault(p.hla, []).append(p)
        # chooses the best epitope per allele while considering zygosity
        best_epis_per_allele = []
        for list_alleles in epitopes_by_allele.values():
            # sort by rank to choose the best epitope, ties are solved choosing the first peptide in alphabetcial order
            list_alleles.sort(key=lambda x: (x.rank, x.peptide))
            best_epitope = list_alleles[0]
            if best_epitope.hla in hetero_hemizygous_alleles:
                best_epis_per_allele.append(best_epitope)  # adds the epitope once
            if best_epitope.hla in homozygous_alleles:
                best_epis_per_allele.append(best_epitope)
                best_epis_per_allele.append(best_epitope)  # adds the epitope twice
        return best_epis_per_allele

    @staticmethod
    def determine_number_of_binders(predictions: List[PredictedEpitope], threshold=50):
        """
        Determines the number of HLA I binders per mutation based on an affinity threshold. Default is set to 50, which is threshold used in generator rate.
        """
        scores = [epitope.affinity_score for epitope in predictions]
        number_binders = 0
        for score in scores:
            if score < threshold:
                number_binders += 1
        return number_binders if not len(scores) == 0 else None

    @staticmethod
    def determine_number_of_alternative_binders(predictions: List[PredictedEpitope],
                                                predictions_wt: List[PredictedEpitope], threshold=10):
        """
        Determines the number of HLA I neoepitope candidates that bind stronger (10:1) to HLA in comparison to corresponding WT
        """
        number_binders = 0
        dai_values = []
        for epitope in predictions:
            dai_values.append(epitope.affinity_score)
            if epitope.affinity_score < 5000:
                wt_peptide = AbstractNetMhcPanPredictor.select_best_by_affinity(
                    AbstractNetMhcPanPredictor.filter_wt_predictions_from_best_mutated(
                        predictions=predictions_wt, mutated_prediction=epitope
                        )
                )
                dai = wt_peptide.affinity_score / epitope.affinity_score
                if dai > threshold:
                    number_binders += 1
        if len(dai_values) == 0:
            number_binders = None
        return number_binders

    @staticmethod
    def determine_number_of_alternative_binders_alternative(predictions: List[PredictedEpitope],
                                                predictions_wt: List[PredictedEpitope], threshold=10):
        """
        Determines the number of HLA I neoepitope candidates that bind stronger (10:1) to HLA in comparison to corresponding WT
        """
        number_binders = 0
        dai_values = []
        for mut, wt in zip(predictions, predictions_wt):
            dai_values.append(mut.affinity_score)
            if mut.affinity_score < 5000:
                dai = mut.affinity_score / wt.affinity_score
                if dai > threshold:
                    number_binders += 1
        return number_binders if not len(dai_values) == 0 else None

    def run(
        self,
        mutation: Mutation,
        mhc1_alleles_patient: List[Mhc1],
        mhc1_alleles_available: Set,
        uniprot,
        hla_database,
        proteome_db
    ):
        """
        predicts MHC epitopes; returns on one hand best binder and on the other hand multiple binder analysis is performed
        """
        self._initialise()
        netmhcpan = NetMhcPanPredictor(
            runner=self.runner, configuration=self.configuration, mhc_parser=self.mhc_parser,
            proteome_db=proteome_db
        )
        # print alleles
        predictions = netmhcpan.mhc_prediction(
            mhc1_alleles_patient, mhc1_alleles_available, mutation.mutated_xmer
        )
        filtered_predictions = netmhcpan.filter_binding_predictions(
            predictions=predictions, uniprot=uniprot
        )
<<<<<<< HEAD
        if len(filtered_predictions) > 0:
            # multiple binding
            self.epitope_affinities = "/".join(
                [str(epitope.affinity_score) for epitope in filtered_predictions]
            )
            # best prediction
            self.best_epitope_by_rank = netmhcpan.select_best_by_rank(filtered_predictions)
            self.best_epitope_by_affinity = netmhcpan.select_best_by_affinity(
                filtered_predictions
            )
=======
        logger.info(self.best_epitope_by_rank)
>>>>>>> 18ded6bb

            # best predicted epitope of length 9
            ninemer_predictions = netmhcpan.filter_for_9mers(filtered_predictions)
            self.best_ninemer_epitope_by_rank = netmhcpan.select_best_by_rank(
                ninemer_predictions
            )
            self.best_ninemer_epitope_by_affinity = netmhcpan.select_best_by_affinity(
                ninemer_predictions
            )

            # multiple binding based on affinity
            self.generator_rate_cdn = self.determine_number_of_binders(
                predictions=filtered_predictions, threshold=50
            )

            # PHBR-I
            self.phbr_i = self.calculate_phbr_i(
                predictions=filtered_predictions, mhc1_alleles=mhc1_alleles_patient
            )

            self.best_wt_epitope_by_rank = None
            self.best_wt_epitope_by_affinity = None
            self.best_ninemer_wt_epitope_by_rank = None
            self.best_ninemer_wt_epitope_by_affinity = None

            # MHC binding predictions for WT peptides
            if mutation.wild_type_xmer:
                # SNVs
                predictions_wt = netmhcpan.mhc_prediction(
                    mhc1_alleles_patient, mhc1_alleles_available, mutation.wild_type_xmer
                )
                filtered_predictions_wt = netmhcpan.filter_binding_predictions_wt_snv(
                    position_of_mutation=mutation.position, predictions=predictions_wt
                )
                if self.best_epitope_by_rank:
                    self.best_wt_epitope_by_rank = netmhcpan.select_best_by_rank(
                        netmhcpan.filter_wt_predictions_from_best_mutated(
                            filtered_predictions_wt, self.best_epitope_by_rank
                        )
                    )
                if self.best_epitope_by_affinity:
                    self.best_wt_epitope_by_affinity = netmhcpan.select_best_by_affinity(
                        netmhcpan.filter_wt_predictions_from_best_mutated(
                            filtered_predictions_wt, self.best_epitope_by_affinity
                        )
                    )
                # best predicted epitope of length 9
                ninemer_predictions_wt = netmhcpan.filter_for_9mers(filtered_predictions_wt)
                if self.best_ninemer_epitope_by_rank:
                    self.best_ninemer_wt_epitope_by_rank = netmhcpan.select_best_by_rank(
                        netmhcpan.filter_wt_predictions_from_best_mutated(
                            ninemer_predictions_wt, self.best_ninemer_epitope_by_rank
                        )
                    )
                if self.best_ninemer_epitope_by_affinity:
                    self.best_ninemer_wt_epitope_by_affinity = netmhcpan.select_best_by_affinity(
                        netmhcpan.filter_wt_predictions_from_best_mutated(
                            ninemer_predictions_wt, self.best_ninemer_epitope_by_affinity
                        )
                    )
                # multiple binding based on affinity
                self.generator_rate_adn = self.determine_number_of_alternative_binders(
                    predictions=filtered_predictions, predictions_wt=filtered_predictions_wt
                )
            else:
                # alternative mutation classes
                # do BLAST search for all predicted epitopes  covering mutation to identify WT peptide and
                # predict MHC binding for the identified peptide sequence
                peptides_wt = netmhcpan.find_wt_epitope_for_alternative_mutated_epitope(filtered_predictions)
                filtered_predictions_wt = []
                for wt_peptide, mut_peptide in zip(peptides_wt, filtered_predictions):
                    hla = ModelConverter.parse_mhc1_alleles(alleles=[mut_peptide.hla], hla_database=hla_database)
                    filtered_predictions_wt.extend(netmhcpan.mhc_prediction_peptide(
                        hla, mhc1_alleles_available, wt_peptide
                    ))
                if self.best_epitope_by_rank:
                    self.best_wt_epitope_by_rank = netmhcpan.filter_wt_predictions_from_best_mutated_alernative(
                        mut_predictions=filtered_predictions, wt_predictions=filtered_predictions_wt,
                        best_mutated_epitope=self.best_epitope_by_rank.peptide, best_hla=self.best_epitope_by_rank.hla
                    )
                if self.best_epitope_by_affinity:
                    self.best_wt_epitope_by_affinity = netmhcpan.filter_wt_predictions_from_best_mutated_alernative(
                        mut_predictions=filtered_predictions, wt_predictions=filtered_predictions_wt,
                        best_mutated_epitope=self.best_epitope_by_affinity.peptide,
                        best_hla=self.best_epitope_by_affinity.hla
                    )
                if self.best_ninemer_epitope_by_rank:
                    self.best_ninemer_wt_epitope_by_rank = netmhcpan.filter_wt_predictions_from_best_mutated_alernative(
                        mut_predictions=filtered_predictions, wt_predictions=filtered_predictions_wt,
                        best_mutated_epitope=self.best_ninemer_epitope_by_rank.peptide,
                        best_hla=self.best_ninemer_epitope_by_rank.hla
                    )
                if self.best_ninemer_epitope_by_affinity:
                    self.best_ninemer_wt_epitope_by_affinity = netmhcpan.filter_wt_predictions_from_best_mutated_alernative(
                        mut_predictions=filtered_predictions, wt_predictions=filtered_predictions_wt,
                        best_mutated_epitope=self.best_ninemer_epitope_by_affinity.peptide,
                        best_hla=self.best_ninemer_epitope_by_affinity.hla
                    )
                # multiple binding based on affinity
                self.generator_rate_adn = self.determine_number_of_alternative_binders_alternative(
                    predictions=filtered_predictions, predictions_wt=filtered_predictions_wt
                )

            if self.generator_rate_adn is not None:
                if self.generator_rate_cdn is not None:
                    self.generator_rate = self.generator_rate_adn + self.generator_rate_cdn



    def get_annotations(self, mutation) -> List[Annotation]:
        annotations = []
        if self.best_epitope_by_rank:
            annotations.extend([
                AnnotationFactory.build_annotation(
                    value=self.best_epitope_by_rank.rank, name="Best_rank_MHCI_score"
                ),
                AnnotationFactory.build_annotation(
                    value=self.best_epitope_by_rank.peptide,
                    name="Best_rank_MHCI_score_epitope",
                ),
                AnnotationFactory.build_annotation(
                    value=self.best_epitope_by_rank.hla, name="Best_rank_MHCI_score_allele"
                )])
        if self.best_epitope_by_affinity:
            annotations.extend([
                AnnotationFactory.build_annotation(
                    value=self.best_epitope_by_affinity.affinity_score,
                    name="Best_affinity_MHCI_score",
                ),
                AnnotationFactory.build_annotation(
                    value=self.best_epitope_by_affinity.peptide,
                    name="Best_affinity_MHCI_epitope",
                ),
                AnnotationFactory.build_annotation(
                    value=self.best_epitope_by_affinity.hla,
                    name="Best_affinity_MHCI_allele",
                )])
        if self.best_ninemer_epitope_by_rank:
            annotations.extend([
                AnnotationFactory.build_annotation(
                    value=self.best_ninemer_epitope_by_rank.rank,
                    name="Best_rank_MHCI_9mer_score",
                ),
                AnnotationFactory.build_annotation(
                    value=self.best_ninemer_epitope_by_rank.peptide,
                    name="Best_rank_MHCI_9mer_epitope",
                ),
                AnnotationFactory.build_annotation(
                    value=self.best_ninemer_epitope_by_rank.hla,
                    name="Best_rank_MHCI_9mer_allele",
                )])
        if self.best_ninemer_epitope_by_affinity:
            annotations.extend([
                AnnotationFactory.build_annotation(
                    value=self.best_ninemer_epitope_by_affinity.affinity_score,
                    name="Best_affinity_MHCI_9mer_score",
                ),
                AnnotationFactory.build_annotation(
                    value=self.best_ninemer_epitope_by_affinity.hla,
                    name="Best_affinity_MHCI_9mer_allele",
                ),
                AnnotationFactory.build_annotation(
                    value=self.best_ninemer_epitope_by_affinity.peptide,
                    name="Best_affinity_MHCI_9mer_epitope",
                )])
            # wt
        if self.best_wt_epitope_by_affinity:
            annotations.extend([
                AnnotationFactory.build_annotation(
                    value=self.best_wt_epitope_by_affinity.affinity_score,
                    name="Best_affinity_MHCI_score_WT",
                ),
                AnnotationFactory.build_annotation(
                    value=self.best_wt_epitope_by_affinity.peptide,
                    name="Best_affinity_MHCI_epitope_WT",
                ),
                AnnotationFactory.build_annotation(
                    value=self.best_wt_epitope_by_affinity.hla,
                    name="Best_affinity_MHCI_allele_WT",
                )])
        if self.best_wt_epitope_by_rank:
            annotations.extend([
                AnnotationFactory.build_annotation(
                    value=self.best_wt_epitope_by_rank.rank, name="Best_rank_MHCI_score_WT"
                ),
                AnnotationFactory.build_annotation(
                    value=self.best_wt_epitope_by_rank.peptide,
                    name="Best_rank_MHCI_score_epitope_WT",
                ),
                AnnotationFactory.build_annotation(
                    value=self.best_wt_epitope_by_rank.hla,
                    name="Best_rank_MHCI_score_allele_WT",
                )])
        if self.best_ninemer_wt_epitope_by_rank:
            annotations.extend([
                AnnotationFactory.build_annotation(
                    value=self.best_ninemer_wt_epitope_by_rank.rank,
                    name="Best_rank_MHCI_9mer_score_WT",
                ),
                AnnotationFactory.build_annotation(
                    value=self.best_ninemer_wt_epitope_by_rank.peptide,
                    name="Best_rank_MHCI_9mer_epitope_WT",
                ),
                AnnotationFactory.build_annotation(
                    value=self.best_ninemer_wt_epitope_by_rank.hla,
                    name="Best_rank_MHCI_9mer_allele_WT",
                )])
        if self.best_ninemer_wt_epitope_by_affinity:
            annotations.extend([
                AnnotationFactory.build_annotation(
                    value=self.best_ninemer_wt_epitope_by_affinity.affinity_score,
                    name="Best_affinity_MHCI_9mer_score_WT",
                ),
                AnnotationFactory.build_annotation(
                    value=self.best_ninemer_wt_epitope_by_affinity.hla,
                    name="Best_affinity_MHCI_9mer_allele_WT",
                ),
                AnnotationFactory.build_annotation(
                    value=self.best_ninemer_wt_epitope_by_affinity.peptide,
                    name="Best_affinity_MHCI_9mer_epitope_WT",
                )])
        annotations.extend([
            # generator rate
            AnnotationFactory.build_annotation(value=self.generator_rate, name="Generator_rate_MHCI"),
            AnnotationFactory.build_annotation(value=self.generator_rate_cdn, name="Generator_rate_CDN_MHCI"),
            AnnotationFactory.build_annotation(value=self.generator_rate_adn, name="Generator_rate_ADN_MHCI"),
            AnnotationFactory.build_annotation(value=self.phbr_i, name="PHBR-I")
        ])
        annotations.extend(self._get_positions_and_mutation_in_anchor(mutation))
        return annotations

    def _get_positions_and_mutation_in_anchor(self, mutation):
        """
        returns if mutation is in anchor position for best affinity epitope over all lengths and best 9mer affinity
        """
        position_9mer = None
        mutation_in_anchor_9mer = None
        if self.best_ninemer_epitope_by_affinity.peptide and mutation.wild_type_xmer:
            position_9mer = EpitopeHelper.position_of_mutation_epitope(
                wild_type=self.best_ninemer_wt_epitope_by_affinity.peptide,
                mutation=self.best_ninemer_epitope_by_affinity.peptide,
            )
            mutation_in_anchor_9mer = EpitopeHelper.position_in_anchor_position(
                position_mhci=position_9mer,
                peptide_length=len(self.best_ninemer_epitope_by_affinity.peptide),
            )
        annotations = [
            AnnotationFactory.build_annotation(
                value=position_9mer, name="Best_affinity_MHCI_9mer_position_mutation"
            ),
            AnnotationFactory.build_annotation(
                value=mutation_in_anchor_9mer,
                name="Best_affinity_MHCI_9mer_anchor_mutated",
            ),
        ]
        return annotations<|MERGE_RESOLUTION|>--- conflicted
+++ resolved
@@ -19,10 +19,6 @@
 # along with this program. If not, see <http://www.gnu.org/licenses/>.#
 from typing import List, Set
 import scipy.stats as stats
-<<<<<<< HEAD
-=======
-from logzero import logger
->>>>>>> 18ded6bb
 from neofox.MHC_predictors.netmhcpan.netmhcpan_prediction import NetMhcPanPredictor
 from neofox.MHC_predictors.netmhcpan.abstract_netmhcpan_predictor import (
     PredictedEpitope,
@@ -274,7 +270,6 @@
         filtered_predictions = netmhcpan.filter_binding_predictions(
             predictions=predictions, uniprot=uniprot
         )
-<<<<<<< HEAD
         if len(filtered_predictions) > 0:
             # multiple binding
             self.epitope_affinities = "/".join(
@@ -285,9 +280,7 @@
             self.best_epitope_by_affinity = netmhcpan.select_best_by_affinity(
                 filtered_predictions
             )
-=======
-        logger.info(self.best_epitope_by_rank)
->>>>>>> 18ded6bb
+            logger.info(self.best_epitope_by_rank)
 
             # best predicted epitope of length 9
             ninemer_predictions = netmhcpan.filter_for_9mers(filtered_predictions)
@@ -395,8 +388,6 @@
                 if self.generator_rate_cdn is not None:
                     self.generator_rate = self.generator_rate_adn + self.generator_rate_cdn
 
-
-
     def get_annotations(self, mutation) -> List[Annotation]:
         annotations = []
         if self.best_epitope_by_rank:
