#!/usr/bin/env python

from logzero import logger

from input import FeatureLiterature
from input import MHC_I, MHC_II
from input.MixMHCpred.mixmhc2pred import MixMhc2Pred
from input.MixMHCpred.mixmhcpred import MixMHCpred
from input.Tcell_predictor.tcellpredictor_wrapper import TcellPrediction
from input.dissimilarity_garnish.dissimilaritycalculator import DissimilarityCalculator
from input.helpers import properties_manager
from input.neoag.neoag_gbm_model import NeoagCalculator
from input.neoantigen_fitness.neoantigen_fitness import NeoantigenFitnessCalculator
from input.netmhcpan4.combine_netmhcIIpan_pred_multiple_binders import BestAndMultipleBinderMhcII
from input.netmhcpan4.combine_netmhcpan_pred_multiple_binders import BestAndMultipleBinder
from input.new_features import amino_acid_frequency_scores as freq_score, differential_expression
from input.self_similarity import self_similarity
from input.vaxrank import vaxrank


class Epitope:

    def __init__(self, runner, references, configuration, provean_annotator):
        """
        :type runner: input.helpers.runner.Runner
        :type references: input.references.ReferenceFolder
        :type configuration: input.references.DependenciesConfiguration
        :type provean_annotator: input.new_features.conservation_scores.ProveanAnnotator
        """
        self.references = references
        self.provean_annotator = provean_annotator
        self.properties = {}
        self.dissimilarity_calculator = DissimilarityCalculator(runner=runner, configuration=configuration)
        self.neoantigen_fitness_calculator = NeoantigenFitnessCalculator(runner=runner, configuration=configuration)
        self.neoag_calculator = NeoagCalculator(runner=runner, configuration=configuration)
        self.predII = BestAndMultipleBinderMhcII(runner=runner, configuration=configuration)
        self.predpresentation2 = MixMhc2Pred(runner=runner, configuration=configuration)
        self.pred = BestAndMultipleBinder(runner=runner, configuration=configuration)
        self.predpresentation = MixMHCpred(runner=runner, configuration=configuration)
        self.tcell_predictor = TcellPrediction(references=self.references)

    def init_properties(self, col_nam, prop_list):
        """Initiates epitope property storage in a dictionary
        """
        properties = {}
        for nam, char in zip(col_nam, prop_list):
            properties[nam] = char
        return properties

    def add_features(self, new_feature, new_feature_nam):
        """Adds new features to already present epitope properties, stored in form of a dictioninary
        """
        self.properties[new_feature_nam] = new_feature

    def write_to_file(self):
        print(";".join([self.properties[key] for key in self.properties]))

    def main(self, col_nam, prop_list, db, ref_dat, aa_freq_dict, nmer_freq_dict, aaindex1_dict, aaindex2_dict,
             set_available_mhc, set_available_mhcII, patient_hlaI, patient_hlaII, tumour_content_dict, rna_avail,
             patient_id):
        """ Calculate new epitope features and add to dictonary that stores all properties
        """
        self.properties = self.init_properties(col_nam, prop_list)
        xmer_wt = self.properties["X.WT._..13_AA_.SNV._._.15_AA_to_STOP_.INDEL."]
        xmer_mut = self.properties["X..13_AA_.SNV._._.15_AA_to_STOP_.INDEL."]
        logger.info(xmer_mut)

        gene = properties_manager.get_gene(properties=self.properties)
        vaf_tumor = self.properties.get("VAF_in_tumor", "NA")
        vaf_rna = vaf_tumor if rna_avail.get(patient_id, "False") == "False" else \
            self.properties.get("VAF_in_RNA", vaf_tumor)
        transcript_expr = self.properties["transcript_expression"]
        alleles = properties_manager.get_hla_allele(self.properties, patient_hlaI, patient_id)
        alleles_hlaii = properties_manager.get_hla_allele(self.properties, patient_hlaII, patient_id)
        substitution = properties_manager.get_substitution(properties=self.properties)
        tumor_content = tumour_content_dict.get(patient_id)
        if tumor_content != "NA": tumor_content = tumor_content / 100

        mutated_aminoacid = FeatureLiterature.wt_mut_aa(substitution=substitution, mut="mut")
        self.add_features(mutated_aminoacid, "MUT_AA")
        wt_aminoacid = FeatureLiterature.wt_mut_aa(substitution=substitution, mut="wt")
        self.add_features(wt_aminoacid, "WT_AA")

        # MHC binding independent features
        self.add_expression_features(tumor_content=tumor_content, vaf_rna=vaf_rna,
                                     transcript_expression=transcript_expr)
        self.add_differential_expression_features(gene, ref_dat, expression_tumor=transcript_expr)
        self.add_aminoacid_index_features(aaindex1_dict, aaindex2_dict,
                                          mutation_aminoacid=mutated_aminoacid, wild_type_aminoacid=wt_aminoacid)
        self.add_provean_score_features()
        self.add_features(FeatureLiterature.match_in_proteome(
            sequence=self.properties["X..13_AA_.SNV._._.15_AA_to_STOP_.INDEL."], db=db),
            "mutation_not_found_in_proteome")

        # HLA I predictions: NetMHCpan
        self.pred.main(xmer_mut=xmer_mut, xmer_wt=xmer_wt, alleles=alleles, set_available_mhc=set_available_mhc)
        self.add_netmhcpan4_features()
        self.add_netmhcpan4_wt_features()
        self.add_multiple_binding_features()
        self.add_multiple_binding_numdiff()
        # epitope sequences
        epitope_wt_affinity, epitope_mut_affinity = properties_manager.get_netmhcpan4_epitopes(
            properties=self.properties)
        epitope_wt_affinity_9mer, epitope_mut_affinitiy_9mer = properties_manager.get_netmhcpan4_epitopes(
            properties=self.properties, nine_mer=True)
        epitope_wt_rank, epitope_mut_rank = properties_manager.get_netmhcpan4_epitopes_rank(
            properties=self.properties)
        # MHC affinities/scores
        affinity_wt, affinity_mut = properties_manager.get_scores_netmhcpan4_affinity(
            properties=self.properties, mhc=MHC_I)
        affinity_wt_9mer, affinity_mut_9mer = properties_manager.get_scores_netmhcpan4_affinity_9mer(
            properties=self.properties)
        mhc_rank_wt, mhc_rank_mut = properties_manager \
            .get_scores_netmhcpan4_ranks(properties=self.properties, mhc=MHC_I)
        wild_type_multiple_binding_score, mutation_multiple_binding_score = properties_manager. \
            get_scores_multiple_binding(self.properties, mhc=MHC_I)

        self.add_multiple_binding_scorediff(mut_score=mutation_multiple_binding_score,
                                            wt_score=wild_type_multiple_binding_score)
        # position of mutation
        self.add_position_mutation(epi_wt=epitope_wt_affinity, epi_mut=epitope_mut_affinity,
                                   epi_wt_9mer=epitope_wt_affinity_9mer, epi_mut_9mer=epitope_mut_affinitiy_9mer,
                                   epi_mut_rank=epitope_mut_rank, epi_wt_rank=epitope_wt_rank)
        # mutation in anchor
        self.add_mutation_in_anchor()
        # DAI
        self.add_dai_mhci(aff_wt=affinity_wt, aff_mut=affinity_mut,
                          sc_wt=mhc_rank_wt, sc_mut=mhc_rank_mut)
        # amplitude
        self.add_amplitude_mhci(aff_wt=affinity_wt, aff_mut=affinity_mut,
                                sc_wt=mhc_rank_wt, sc_mut=mhc_rank_mut,
                                aff_wt_9mer=affinity_wt_9mer, aff_mut_9mer=affinity_mut_9mer)
        # pathogensimilarity
        self.add_pathogensimilarity(epi_mut_9mer=epitope_mut_affinitiy_9mer, epi_mut=epitope_mut_affinity,
                                    epi_mut_rank=epitope_mut_rank)
        # recognition potential
        self.add_recognition_potential(aff_mut_9mer=affinity_mut_9mer)
        self.add_adncdn_mhci(score_mut=affinity_mut)
        # T cell predictor
        self.add_tcell_predictor_features(gene, substitution=substitution, affinity=affinity_mut_9mer,
                                          epitope=epitope_mut_affinitiy_9mer)
        self.add_aminoacid_frequency_features(aa_freq_dict=aa_freq_dict, mutation_mhci=epitope_mut_rank,
                                              nmer_freq_dict=nmer_freq_dict, mutated_aminoacid=mutated_aminoacid)

        # netMHCIIpan predictions
        self.predII.main(sequence=xmer_mut, sequence_reference=xmer_wt, alleles=alleles_hlaii,
                         set_available_mhc=set_available_mhcII)
        self.add_netmhciipan_features()
        self.add_netmhciipan_wt_features()
        self.add_multiple_binding_mhcii_features()
        # MHC II scores
        affinity_wt_mhcii, affinity_mut_mhcii = properties_manager.get_scores_netmhcpan4_affinity(
            properties=self.properties, mhc=MHC_II)
        rank_wt_mhcii, rank_mut_mhcii = properties_manager.get_scores_netmhcpan4_ranks(
            properties=self.properties, mhc=MHC_II)
        wild_type_multiple_binding_ii, mutation_multiple_binding_ii = properties_manager. \
            get_scores_multiple_binding(self.properties, mhc=MHC_II)
        # MHC II epitopes
        epitope_wt_rank_mhcii, epitope_mut_rank_mhcii = properties_manager.get_netmhciipan_epitopes(
            self.properties, affinity=False)
        epitope_wt_affinity_mhcii, epitope_mut_affinity_mhcii = properties_manager.get_netmhciipan_epitopes(
            self.properties, affinity=True)
        # DAI MHC II
        self.add_dai_mhcii(aff_mut=affinity_mut_mhcii, aff_wt=affinity_wt_mhcii,
                           rank_mut=rank_mut_mhcii, rank_wt=rank_wt_mhcii)
        # difference number epitopes
        self.add_multiple_binding_numdiff_mhcii()
        # difference scores mb
        self.add_multiple_binding_scorediff_mhcii(mut_score=mutation_multiple_binding_ii,
                                                  wt_score=wild_type_multiple_binding_ii)
        # amplitude
        self.add_amplitude_mhcii(aff_wt=affinity_wt_mhcii, aff_mut=affinity_mut_mhcii,
                                 sc_wt=rank_wt_mhcii, sc_mut=rank_mut_mhcii)
        # recognition potential MHC II
        self.add_recognition_potential_mhcii(epitope_mut_mhcii=epitope_mut_affinity_mhcii)
        # ADN/CDN for MHC II
        self.add_adncdn_mhcii(score_mut=rank_mut_mhcii)
        # self-similarity
        self.add_self_similarity_features(epitope_mut_mhci=epitope_mut_rank, epitope_wt_mhci=epitope_wt_rank,
                                          rank_mut_mhci=mhc_rank_mut, rank_wt_mhci=mhc_rank_wt,
                                          epitope_mut_mhcii=epitope_mut_rank_mhcii,
                                          epitope_wt_mhcii=epitope_wt_rank_mhcii,
                                          rank_mut_mhcii=rank_mut_mhcii, rank_wt_mhcii=rank_wt_mhcii)
        # number of mismatches
        self.add_add_number_mismatches(epi_wt_mhci=epitope_wt_rank, epi_mut_mhci=epitope_mut_rank,
                                       epi_wt_mhcii=epitope_mut_rank_mhcii, epi_mut_mhcii=epitope_wt_rank_mhcii)
        # priority score
        self.add_priority_score(rank_mut=mhc_rank_mut, rank_wt=mhc_rank_wt,
                                mb_mut=mutation_multiple_binding_score, mb_wt=wild_type_multiple_binding_score,
                                vaf_transcr=vaf_rna, vaf_tum=vaf_tumor, expr=transcript_expr)
        # neoag immunogenicity model
        self.add_neoag(sample_id=patient_id, mut_peptide=epitope_mut_affinity, score_mut=affinity_mut,
                       ref_peptide=epitope_wt_affinity)
        # IEDB immunogenicity
        self.add_iedb_immunogenicity(epitope_mhci=epitope_mut_affinity, affinity_mhci=affinity_mut,
                                     epitope_mhcii=epitope_mut_rank_mhcii)
        # MixMHCpred
        self.add_mix_mhc_pred_features(xmer_wt=xmer_wt, xmer_mut=xmer_mut, alleles=alleles)
        # MixMHC2pred
        self.add_mix_mhc2_pred_features(xmer_mut=xmer_mut, xmer_wt=xmer_wt, alleles=alleles_hlaii)
        # dissimilarity to self-proteome
        self.add_dissimilarity(epitope_mhci=epitope_mut_affinity, affinity_mhci=affinity_mut,
                               epitope_mhcii=epitope_mut_affinity_mhcii, affinity_mhcii=affinity_mut_mhcii)
        # vaxrank
        self.add_vax_rank_features()

        return self.properties

    def add_vax_rank_features(self):
        # vaxrank
        vaxrankscore = vaxrank.VaxRank()
        vaxrankscore.main(mutation_scores=self.properties["MB_affinities"],
                          expression_score=self.properties["Expression_Mutated_Transcript"])
        self.add_features(vaxrankscore.total_binding_score, "vaxrank_binding_score")
        self.add_features(vaxrankscore.ranking_score, "vaxrank_total_score")

    def add_mix_mhc2_pred_features(self, xmer_wt, xmer_mut, alleles):
        # MixMHC2pred
        self.predpresentation2.main(alleles=alleles, xmer_wt=xmer_wt, xmer_mut=xmer_mut)
        self.add_features(self.predpresentation2.all_peptides, "MixMHC2pred_all_peptides")
        self.add_features(self.predpresentation2.all_ranks, "MixMHC2pred_all_ranks")
        self.add_features(self.predpresentation2.all_alleles, "MixMHC2pred_all_alleles")
        self.add_features(self.predpresentation2.best_peptide, "MixMHC2pred_best_peptide")
        self.add_features(self.predpresentation2.best_rank, "MixMHC2pred_best_rank")
        self.add_features(self.predpresentation2.best_allele, "MixMHC2pred_best_allele")
        self.add_features(self.predpresentation2.best_peptide_wt, "MixMHC2pred_best_peptide_wt")
        self.add_features(self.predpresentation2.best_rank_wt, "MixMHC2pred_best_rank_wt")
        self.add_features(self.predpresentation2.difference_score_mut_wt, "MixMHC2pred_difference_rank_mut_wt")

    def add_mix_mhc_pred_features(self, xmer_wt, xmer_mut, alleles):
        # MixMHCpred
        self.predpresentation.main(xmer_wt=xmer_wt, xmer_mut=xmer_mut, alleles=alleles)
        self.add_features(self.predpresentation.all_peptides, "MixMHCpred_all_peptides")
        self.add_features(self.predpresentation.all_scores, "MixMHCpred_all_scores")
        self.add_features(self.predpresentation.all_ranks, "MixMHCpred_all_ranks")
        self.add_features(self.predpresentation.all_alleles, "MixMHCpred_all_alleles")
        self.add_features(self.predpresentation.best_peptide, "MixMHCpred_best_peptide")
        self.add_features(self.predpresentation.best_score, "MixMHCpred_best_score")
        self.add_features(self.predpresentation.best_rank, "MixMHCpred_best_rank")
        self.add_features(self.predpresentation.best_allele, "MixMHCpred_best_allele")
        self.add_features(self.predpresentation.best_peptide_wt, "MixMHCpred_best_peptide_wt")
        self.add_features(self.predpresentation.best_score_wt, "MixMHCpred_best_score_wt")
        self.add_features(self.predpresentation.best_rank_wt, "MixMHCpred_best_rank_wt")
        self.add_features(self.predpresentation.difference_score_mut_wt, "MixMHCpred_difference_score_mut_wt")

    def add_tcell_predictor_features(self, gene, substitution, epitope, affinity):
        # T cell predictor
        self.add_features(self.tcell_predictor.calculate_tcell_predictor_score(
            gene=gene, substitution=substitution, epitope=epitope, score=affinity),
            "Tcell_predictor_score_unfiltered")
        self.add_features(self.tcell_predictor.calculate_tcell_predictor_score(
            gene=gene, substitution=substitution, epitope=epitope, score=affinity, threshold=500),
            "Tcell_predictor_score_9mersPredict")

    def add_self_similarity_features(self, epitope_mut_mhci, epitope_wt_mhci, epitope_mut_mhcii, epitope_wt_mhcii,
                                     rank_mut_mhci, rank_wt_mhci, rank_mut_mhcii, rank_wt_mhcii):
        # selfsimilarity
        self.add_features(self_similarity.get_self_similarity(mutation=epitope_mut_mhci, wild_type=epitope_wt_mhci),
                          "Selfsimilarity_mhcI")
        if epitope_mut_mhcii != "-":
            self.add_features(self_similarity.get_self_similarity(
                wild_type=epitope_wt_mhcii, mutation=epitope_mut_mhcii), "Selfsimilarity_mhcII")
        elif epitope_mut_mhcii == "-":
            self.add_features("NA", "Selfsimilarity_mhcII")

        self.add_features(self_similarity.is_improved_binder(
            score_mutation=rank_mut_mhci, score_wild_type=rank_wt_mhci
        ), "ImprovedBinding_mhcI")
        self.add_features(self_similarity.is_improved_binder(
            # TODO: conversion from float representation needs to be changed
            score_mutation=rank_mut_mhcii, score_wild_type=rank_wt_mhcii
        ), "ImprovedBinding_mhcII")
        self.add_features(self_similarity.self_similarity_of_conserved_binder_only(
            has_conserved_binder=self.properties["ImprovedBinding_mhcI"],
            similarity=self.properties["Selfsimilarity_mhcI"]),
            "Selfsimilarity_mhcI_conserved_binder")

    def add_netmhcpan4_features(self):
        """
        returns netMHCpan affinity and rank scores of mutated epitope
        """
        # netmhcpan4 MUT rank score
        self.add_features(self.pred.best4_mhc_score, "best%Rank_netmhcpan4")
        self.add_features(self.pred.best4_mhc_epitope, "best_epitope_netmhcpan4")
        self.add_features(self.pred.best4_mhc_allele, "bestHLA_allele_netmhcpan4")
        self.add_features(self.pred.directed_to_TCR, "directed_to_TCR")
        # netmhcpan4 mut affinity
        self.add_features(self.pred.best4_affinity, "best_affinity_netmhcpan4")
        self.add_features(self.pred.best4_affinity_epitope, "best_affinity_epitope_netmhcpan4")
        self.add_features(self.pred.best4_affinity_allele, "bestHLA_allele_affinity_netmhcpan4")
        self.add_features(self.pred.best4_affinity_directed_to_TCR, "affinity_directed_to_TCR")
        # netMHCpan MUT best 9mer score
        self.add_features(self.pred.mhcI_score_9mer, "best%Rank_netmhcpan4_9mer")
        self.add_features(self.pred.mhcI_score_epitope_9mer, "best_epitope_netmhcpan4_9mer")
        self.add_features(self.pred.mhcI_score_allele_9mer, "bestHLA_allele_netmhcpan4_9mer")
        # netmhcpan4 mut best 9mer affinity
        self.add_features(self.pred.mhcI_affinity_9mer, "best_affinity_netmhcpan4_9mer")
        self.add_features(self.pred.mhcI_affinity_allele_9mer, "bestHLA_allele_affinity_netmhcpan4_9mer")
        self.add_features(self.pred.mhcI_affinity_epitope_9mer, "best_affinity_epitope_netmhcpan4_9mer")

    def add_netmhcpan4_wt_features(self):
        """
        returns netMHCpan affinity and rank scores of WT epitope
        """
        # netmhcpan4 WT best affinity
        self.add_features(self.pred.best4_affinity_WT, "best_affinity_netmhcpan4_WT")
        self.add_features(self.pred.best4_affinity_epitope_WT, "best_affinity_epitope_netmhcpan4_WT")
        self.add_features(self.pred.best4_affinity_allele_WT, "bestHLA_allele_affinity_netmhcpan4_WT")
        # netmhcpan4 WT rank score
        self.add_features(self.pred.best4_mhc_score_WT, "best%Rank_netmhcpan4_WT")
        self.add_features(self.pred.best4_mhc_epitope_WT, "best_epitope_netmhcpan4_WT")
        self.add_features(self.pred.best4_mhc_allele_WT, "bestHLA_allele_netmhcpan4_WT")
        # netMHCpan WT best 9mer score
        self.add_features(self.pred.mhcI_score_9mer_WT, "best%Rank_netmhcpan4_9mer_WT")
        self.add_features(self.pred.mhcI_score_epitope_9mer_WT, "best_epitope_netmhcpan4_9mer_WT")
        self.add_features(self.pred.mhcI_score_allele_9mer_WT, "bestHLA_allele_netmhcpan4_9mer_Wt")
        # netmhcpan4 WT best 9mer affinity
        self.add_features(self.pred.mhcI_affinity_9mer_WT, "best_affinity_netmhcpan4_9mer_WT")
        self.add_features(self.pred.mhcI_affinity_allele_9mer_WT, "bestHLA_allele_affinity_netmhcpan4_9mer_WT")
        self.add_features(self.pred.mhcI_affinity_epitope_9mer_WT, "best_affinity_epitope_netmhcpan4_9mer_WT")

    def add_position_mutation(self, epi_wt, epi_mut, epi_wt_9mer, epi_mut_9mer, epi_mut_rank, epi_wt_rank):
        """
        returns position of mutation for best affinity epitope across all lengths and 9mer
        :return:
        """
        self.add_features(self_similarity.position_of_mutation_epitope(
            wild_type=epi_wt, mutation=epi_mut), "pos_MUT_MHCI_affinity_epi")
        self.add_features(self_similarity.position_of_mutation_epitope(
            wild_type=epi_wt_9mer, mutation=epi_mut_9mer),
            "pos_MUT_MHCI_affinity_epi_9mer")
        self.add_features(self_similarity.position_of_mutation_epitope(
            wild_type=epi_wt_rank, mutation=epi_mut_rank),
            "pos_MUT_MHCI_rank_epi")

    def add_mutation_in_anchor(self):
        """
        returns if mutation is in anchor position for best affinity epitope over all lengths and best 9mer affinity
        """
        self.add_features(self_similarity.position_in_anchor_position(
            position_mhci=self.properties["pos_MUT_MHCI_affinity_epi"],
            peptide_length=len(self.properties["best_affinity_epitope_netmhcpan4"])),
            "Mutation_in_anchor_netmhcpan")
        self.add_features(self_similarity.position_in_anchor_position(
            position_mhci=self.properties["pos_MUT_MHCI_affinity_epi_9mer"],
            peptide_length=9),
            "Mutation_in_anchor_netmhcpan_9mer")
        self.add_features(self_similarity.position_in_anchor_position(
            position_mhci=self.properties["pos_MUT_MHCI_affinity_epi_9mer"],
            peptide_length=len(self.properties["best_epitope_netmhcpan4"])),
            "Mutation_in_anchor_netmhcpan_rank")

    def add_dai_mhci(self, aff_wt, aff_mut, sc_wt, sc_mut):
        """
        returns DAI based on affinity and based on rank score
        """
        # DAI with affinity values
        self.add_features(
            FeatureLiterature.dai(score_mutation=aff_mut,
                                  score_wild_type=aff_wt, affin_filtering=True),
            "DAI_affinity_filtered")
        self.add_features(
            FeatureLiterature.dai(score_mutation=aff_mut,
                                  score_wild_type=aff_wt),
            "DAI_affinity")
        # DAI wiht rank scores by netmhcpan4
        self.add_features(
            FeatureLiterature.dai(score_mutation=sc_mut,
                                  score_wild_type=sc_wt),
            "DAI_rank_netmhcpan4")

    def add_amplitude_mhci(self, aff_wt, aff_mut, sc_wt, sc_mut, aff_wt_9mer, aff_mut_9mer):
        """
        ratio in MHC binding based on affinity (all length), rank score, affintiy (9mer)
        """
        self.add_features(self.neoantigen_fitness_calculator.calculate_amplitude_mhc(
            score_mutation=aff_mut, score_wild_type=aff_wt,
            apply_correction=True), "Amplitude_mhcI_affinity")
        # Amplitude with rank by netmhcpan4
        self.add_features(self.neoantigen_fitness_calculator.calculate_amplitude_mhc(
            score_mutation=sc_mut, score_wild_type=sc_wt),
            "Amplitude_mhcI_rank_netmhcpan4")
        # Amplitude based on best affinity prediction restricted to 9mers
        self.add_features(self.neoantigen_fitness_calculator.calculate_amplitude_mhc(
            score_mutation=aff_mut_9mer, score_wild_type=aff_wt_9mer,
            apply_correction=True), "Amplitude_mhcI_affinity_9mer_netmhcpan4")

    def add_pathogensimilarity(self, epi_mut_9mer, epi_mut, epi_mut_rank):
        """
        pathogensimilarity for best affinity (all length), best affinity (9mer), rank score
        """
        self.add_features(
            self.neoantigen_fitness_calculator.wrap_pathogen_similarity(
                mutation=epi_mut_9mer, iedb=self.references.iedb),
            "Pathogensimiliarity_mhcI_9mer")
        self.add_features(
            self.neoantigen_fitness_calculator.wrap_pathogen_similarity(
                mutation=epi_mut_rank, iedb=self.references.iedb),
            "Pathogensimiliarity_mhcI_rank")
        self.add_features(
            self.neoantigen_fitness_calculator.wrap_pathogen_similarity(
                mutation=epi_mut, iedb=self.references.iedb),
            "Pathogensimiliarity_mhcI_affinity_nmers")

    def add_recognition_potential(self, aff_mut_9mer):
        """
        recognition potential for affinity (all lengths), affinity (9mers)
        """
        # recogntion potential with amplitude by affinity and netmhcpan4 score
        self.add_features(self.neoantigen_fitness_calculator.calculate_recognition_potential(
            amplitude=self.properties["Amplitude_mhcI_affinity"],
            pathogen_similarity=self.properties["Pathogensimiliarity_mhcI_affinity_nmers"],
            mutation_in_anchor=self.properties["Mutation_in_anchor_netmhcpan"]),
            "Recognition_Potential_mhcI_affinity")
        self.add_features(self.neoantigen_fitness_calculator.calculate_recognition_potential(
            amplitude=self.properties["Amplitude_mhcI_rank_netmhcpan4"],
            pathogen_similarity=self.properties["Pathogensimiliarity_mhcI_rank"],
            mutation_in_anchor=self.properties["Mutation_in_anchor_netmhcpan_rank"]),
            "Recognition_Potential_mhcI_rank_netmhcpan4")
        # recogntion potential with amplitude by affinity and only 9mers considered --> value as published!!
        self.add_features(self.neoantigen_fitness_calculator.calculate_recognition_potential(
            amplitude=self.properties["Amplitude_mhcI_affinity_9mer_netmhcpan4"],
            pathogen_similarity=self.properties["Pathogensimiliarity_mhcI_9mer"],
            mutation_in_anchor=self.properties["Mutation_in_anchor_netmhcpan_9mer"],
            mhc_affinity_mut=aff_mut_9mer),
            "Recognition_Potential_mhcI_9mer_affinity")

    def add_adncdn_mhci(self, score_mut):
        """
        return if alternative or classical defined binder
        """
        amplitude_mhci = self.properties["Amplitude_mhcI_affinity"]
        bdg_cutoff_classical_mhci = 50
        bdg_cutoff_alternative_mhci = 5000
        amplitude_cutoff_mhci = 10
        self.add_features(FeatureLiterature.classify_adn_cdn(
            score_mutation=score_mut, amplitude=amplitude_mhci,
            bdg_cutoff_classical=bdg_cutoff_classical_mhci, bdg_cutoff_alternative=bdg_cutoff_alternative_mhci,
            amplitude_cutoff=amplitude_cutoff_mhci, category="CDN"), "CDN_mhcI")
        self.add_features(FeatureLiterature.classify_adn_cdn(
            score_mutation=score_mut, amplitude=amplitude_mhci,
            bdg_cutoff_classical=bdg_cutoff_classical_mhci, bdg_cutoff_alternative=bdg_cutoff_alternative_mhci,
            amplitude_cutoff=amplitude_cutoff_mhci,
            category="ADN"), "ADN_mhcI")

    def add_multiple_binding_features(self):
        # multiplexed representation MUT
        for sc, mn in zip(self.pred.MHC_score_all_epitopes, self.pred.mean_type):
            self.add_features(sc, "MB_score_all_epitopes_" + mn)
        for sc, mn in zip(self.pred.MHC_score_top10, self.pred.mean_type):
            self.add_features(sc, "MB_score_top10_" + mn)
        for sc, mn in zip(self.pred.MHC_score_best_per_alelle, self.pred.mean_type):
            self.add_features(sc, "MB_score_best_per_alelle_" + mn)
        # rename MB_score_best_per_alelle_harmonic to PHBR (described in Marty et al)
        self.properties["PHBR-I"] = self.properties.pop("MB_score_best_per_alelle_harmonic")
        self.add_features(self.pred.MHC_epitope_scores, "MB_epitope_scores")
        self.add_features(self.pred.MHC_epitope_seqs, "MB_epitope_sequences")
        self.add_features(self.pred.MHC_epitope_alleles, "MB_alleles")
        self.add_features(self.pred.MHC_number_strong_binders, "MB_number_pep_MHCscore<1")
        self.add_features(self.pred.MHC_number_weak_binders, "MB_number_pep_MHCscore<2")
        # generator rate
        self.add_features(self.pred.epitope_affinities, "MB_affinities")
        self.add_features(self.pred.generator_rate, "Generator_rate")
        # multiplexed representation WT
        self.add_features(self.pred.MHC_epitope_scores_WT, "MB_epitope_WT_scores")
        self.add_features(self.pred.MHC_epitope_seqs_WT, "MB_epitope_WT_sequences")
        self.add_features(self.pred.MHC_epitope_alleles_WT, "MB_alleles_WT")
        for sc, mn in zip(self.pred.MHC_score_top10_WT, self.pred.mean_type):
            self.add_features(sc, "MB_score_WT_top10_" + mn)
        for sc, mn in zip(self.pred.MHC_score_all_epitopes_WT, self.pred.mean_type):
            self.add_features(sc, "MB_score_WT_all_epitopes_" + mn)
        for sc, mn in zip(self.pred.MHC_score_best_per_alelle_WT, self.pred.mean_type):
            self.add_features(sc, "MB_score_WT_best_per_alelle_" + mn)
        self.properties["PHBR-I_WT"] = self.properties.pop("MB_score_WT_best_per_alelle_harmonic")
        self.add_features(self.pred.MHC_number_strong_binders_WT, "MB_number_pep_WT_MHCscore<1")
        self.add_features(self.pred.MHC_number_weak_binders_WT, "MB_number_pep_WT_MHCscore<2")
        # generator rate
        self.add_features(self.pred.epitope_affinities_WT, "MB_affinities_WT")
        self.add_features(self.pred.generator_rate_WT, "Generator_rate_WT")

    def add_multiple_binding_numdiff(self):
        """
        returns difference and ratio of # epitopes with rank scores < 1 or 2 for mutant and wt sequence
        """
        for threshold in [1, 2]:
            num_mutation = self.properties["MB_number_pep_MHCscore<{}".format(threshold)]
            num_wild_type = self.properties["MB_number_pep_WT_MHCscore<{}".format(threshold)]
            self.add_features(FeatureLiterature.diff_number_binders(
                num_mutation=num_mutation, num_wild_type=num_wild_type), "Diff_numb_epis_mhcI<{}".format(threshold))
            self.add_features(FeatureLiterature.ratio_number_binders(
                num_mutation=num_mutation, num_wild_type=num_wild_type), "Ratio_numb_epis_<{}".format(threshold))

    def add_multiple_binding_scorediff(self, mut_score, wt_score):
        """
        returns DAI and amplitude with multiple binding score
        """
        self.add_features(self.neoantigen_fitness_calculator.calculate_amplitude_mhc(
            score_mutation=mut_score, score_wild_type=wt_score),
            "Amplitude_mhcI_MB")
        self.add_features(
            FeatureLiterature.dai(score_mutation=mut_score, score_wild_type=wt_score),
            "DAI_mhcI_MB")

    def add_netmhciipan_features(self):
        """
        returns results from MHC II prediction for mutation
        """
        # netmhcpan4 MUT scores
        self.add_features(self.predII.best_mhcII_pan_score, "best%Rank_netmhcIIpan")
        self.add_features(self.predII.best_mhcII_pan_epitope, "best_epitope_netmhcIIpan")
        self.add_features(self.predII.best_mhcII_pan_allele, "bestHLA_allele_netmhcIIpan")
        # netmhcpan4 mut affinity
        self.add_features(self.predII.best_mhcII_pan_affinity, "best_affinity_netmhcIIpan")
        self.add_features(self.predII.best_mhcII_pan_affinity_epitope, "best_affinity_epitope_netmhcIIpan")
        self.add_features(self.predII.best_mhcII_pan_affinity_allele, "bestHLA_allele_affinity_netmhcIIpan")

    def add_netmhciipan_wt_features(self):
        """
        returns results from MHC II prediction for WT
        """
        # netmhcIIpan WT scores
        self.add_features(self.predII.best_mhcII_pan_score_WT, "best%Rank_netmhcIIpan_WT")
        self.add_features(self.predII.best_mhcII_pan_epitope_WT, "best_epitope_netmhcIIpan_WT")
        self.add_features(self.predII.best_mhcII_pan_allele_WT, "bestHLA_allele_netmhcIIpan_Wt")
        # netmhcIIpan wt affinity
        self.add_features(self.predII.best_mhcII_affinity_WT, "best_affinity_netmhcIIpan_WT")
        self.add_features(self.predII.best_mhcII_affinity_epitope_WT, "best_affinity_epitope_netmhcIIpan_WT")
        self.add_features(self.predII.best_mhcII_affinity_allele_WT, "bestHLA_allele_affinity_netmhcIIpan_WT")

    def add_multiple_binding_mhcii_features(self):
        """
         returns results from MHC II prediction for multiple binding features
        """
        # multiplexed representation MUT MHC II
        for sc, mn in zip(self.predII.MHCII_score_all_epitopes, self.predII.mean_type):
            self.add_features(sc, "MB_score_MHCII_all_epitopes_" + mn)
        for sc, mn in zip(self.predII.MHCII_score_top10, self.predII.mean_type):
            self.add_features(sc, "MB_score_MHCII_top10_" + mn)
        for sc, mn in zip(self.predII.MHCII_score_best_per_alelle, self.predII.mean_type):
            self.add_features(sc, "MB_score_MHCII_best_per_alelle_" + mn)
        # rename MB_score_best_per_alelle_harmonic to PHBR (described in Marty et al)
        self.properties["PHBR-II"] = self.properties.pop("MB_score_MHCII_best_per_alelle_harmonic")
        self.add_features(self.predII.MHCII_epitope_scores, "MB_mhcII_epitope_scores")
        self.add_features(self.predII.MHCII_epitope_seqs, "MB_mhcII_epitope_sequences")
        self.add_features(self.predII.MHCII_epitope_alleles, "MB_mhcII_alleles")
        self.add_features(self.predII.MHCII_number_strong_binders, "MB_number_pep_MHCIIscore<2")
        self.add_features(self.predII.MHCII_number_weak_binders, "MB_number_pep_MHCIIscore<10")
        # multiplexed representation WT MHC II
        for sc, mn in zip(self.predII.MHCII_score_all_epitopes_WT, self.predII.mean_type):
            self.add_features(sc, "MB_score_MHCII_all_epitopes_WT_" + mn)
        for sc, mn in zip(self.predII.MHCII_score_top10_WT, self.predII.mean_type):
            self.add_features(sc, "MB_score_MHCII_top10_WT_" + mn)
        for sc, mn in zip(self.predII.MHCII_score_best_per_alelle_WT, self.predII.mean_type):
            self.add_features(sc, "MB_score_MHCII_best_per_alelle_WT_" + mn)
        # rename MB_score_best_per_alelle_harmonic to PHBR (described in Marty et al)
        if "MB_score_MHCII_best_per_alelle_WT_harmonic" in self.properties:
            self.properties["PHBR-II_WT"] = self.properties.pop("MB_score_MHCII_best_per_alelle_WT_harmonic")
        self.add_features(self.predII.MHCII_epitope_scores_WT, "MB_mhcII_epitope_scores_WT")
        self.add_features(self.predII.MHCII_epitope_seqs_WT, "MB_mhcII_epitope_sequences_WT")
        self.add_features(self.predII.MHCII_epitope_alleles_WT, "MB_mhcII_alleles_WT")
        self.add_features(self.predII.MHCII_number_strong_binders_WT, "MB_number_pep_MHCIIscore<2_WT")
        self.add_features(self.predII.MHCII_number_weak_binders_WT, "MB_number_pep_MHCIIscore<10_WT")

    def add_dai_mhcii(self, aff_mut, aff_wt, rank_mut, rank_wt):
        """
        returns DAI for MHC II based on affinity (filtered + no filtered) and rank
        """
        # dai mhc II affinity
        self.add_features(
            FeatureLiterature.dai(score_mutation=aff_mut, score_wild_type=aff_wt),
            "DAI_mhcII_affinity")
        self.add_features(
            FeatureLiterature.dai(score_mutation=aff_mut, score_wild_type=aff_wt, affin_filtering=True),
            "DAI_mhcII_affinity_aff_filtered")
        # dai mhc II netMHCIIpan score
        self.add_features(
            FeatureLiterature.dai(score_mutation=rank_mut, score_wild_type=rank_wt),
            "DAI_mhcII_rank")

    def add_multiple_binding_numdiff_mhcii(self):
        """
        returns difference and ratio of # epitopes with rank scores < 2 or 10 for mutant and wt sequence for MHC II
        """
        for threshold in [2, 10]:
            num_mutation = self.properties["MB_number_pep_MHCIIscore<{}".format(threshold)]
            num_wild_type = self.properties["MB_number_pep_MHCIIscore<{}_WT".format(threshold)]
            self.add_features(FeatureLiterature.diff_number_binders(
                num_mutation=num_mutation, num_wild_type=num_wild_type),
                "Diff_numb_epis_mhcII<{}".format(threshold))
            self.add_features(FeatureLiterature.ratio_number_binders(
                num_mutation=num_mutation, num_wild_type=num_wild_type),
                "Ratio_numb_epis_mhcII<{}".format(threshold))

    def add_multiple_binding_scorediff_mhcii(self, mut_score, wt_score):
        """
        returns DAI and amplitude with multiple binding score
        """
        self.add_features(self.neoantigen_fitness_calculator.calculate_amplitude_mhc(
            score_mutation=mut_score, score_wild_type=wt_score),
            "Amplitude_mhcII_mb")
        # dai multiple binding mhc II
        self.add_features(
            FeatureLiterature.dai(score_mutation=mut_score, score_wild_type=wt_score),
            "DAI_mhcII_MB")

    def add_amplitude_mhcii(self, aff_wt, aff_mut, sc_wt, sc_mut):
        """
        ratio in MHC binding based on affinity (all length), rank score, affintiy (9mer)
        """
        # amplitude affinity mhc II
        self.add_features(self.neoantigen_fitness_calculator.calculate_amplitude_mhc(
            score_mutation=aff_mut, score_wild_type=aff_wt, apply_correction=True),
            "Amplitude_mhcII_affinity")
        # amplitude rank score mhc II
        self.add_features(self.neoantigen_fitness_calculator.calculate_amplitude_mhc(
            score_mutation=sc_mut, score_wild_type=sc_wt),
            "Amplitude_mhcII_rank_netmhcpan4")
        logger.info("Amplitude mhc II: {}".format(self.properties["Amplitude_mhcII_rank_netmhcpan4"]))

    def add_adncdn_mhcii(self, score_mut):
        """
        return if alternative or classical defined binder for MHC II
        """
        amplitude_mhcii = self.properties["Amplitude_mhcII_rank_netmhcpan4"]
        bdg_cutoff_classical_mhcii = 1
        bdg_cutoff_alternative_mhcii = 4
        amplitude_cutoff_mhcii = 4
        self.add_features(FeatureLiterature.classify_adn_cdn(
            score_mutation=score_mut, amplitude=amplitude_mhcii,
            bdg_cutoff_classical=bdg_cutoff_classical_mhcii, bdg_cutoff_alternative=bdg_cutoff_alternative_mhcii,
            amplitude_cutoff=amplitude_cutoff_mhcii, category="CDN"), "CDN_mhcII")
        self.add_features(FeatureLiterature.classify_adn_cdn(
            score_mutation=score_mut, amplitude=amplitude_mhcii,
            bdg_cutoff_classical=bdg_cutoff_classical_mhcii, bdg_cutoff_alternative=bdg_cutoff_alternative_mhcii,
            amplitude_cutoff=amplitude_cutoff_mhcii, category="ADN"), "ADN_mhcII")

    def add_recognition_potential_mhcii(self, epitope_mut_mhcii):
        """
        neoantigen fitness for mhcII based on affinity
        """
        if epitope_mut_mhcii != "-":
            self.add_features(
                self.neoantigen_fitness_calculator.wrap_pathogen_similarity(
                    mutation=epitope_mut_mhcii, iedb=self.references.iedb),
                "Pathogensimiliarity_mhcII")
            self.add_features(self.neoantigen_fitness_calculator.calculate_recognition_potential(
                amplitude=self.properties["Amplitude_mhcII_affinity"],
                pathogen_similarity=self.properties["Pathogensimiliarity_mhcII"],
                mutation_in_anchor="0"),
                "Recognition_Potential_mhcII_affinity")
        elif epitope_mut_mhcii == "-":
            self.add_features("NA", "Pathogensimiliarity_mhcII")
            self.add_features("NA", "Recognition_Potential_mhcII_affinity")

    def add_add_number_mismatches(self, epi_wt_mhci, epi_mut_mhci, epi_wt_mhcii, epi_mut_mhcii):
        """
        returns number of mismatches between best MHCI / MHC II epitopes (rank) and their corresponding WTs
        """
        self.add_features(FeatureLiterature.number_of_mismatches(
            epitope_wild_type=epi_wt_mhci, epitope_mutation=epi_mut_mhci), "Number_of_mismatches_mhcI")
        self.add_features(FeatureLiterature.number_of_mismatches(
            epitope_wild_type=epi_wt_mhcii, epitope_mutation=epi_mut_mhcii), "Number_of_mismatches_mhcII")

    def add_priority_score(self, rank_mut, rank_wt, mb_mut, mb_wt, expr, vaf_tum, vaf_transcr):
        """
        returns priority score for mhc I rank + multible binding
        """
        no_mismatch = self.properties["Number_of_mismatches_mhcI"]
        mut_not_in_prot = self.properties["mutation_not_found_in_proteome"]
        # priority score with rank score
        self.add_features(FeatureLiterature.calc_priority_score(
            vaf_tumor=vaf_tum, vaf_rna=vaf_transcr, transcript_expr=expr, no_mismatch=no_mismatch,
            score_mut=rank_mut, score_wt=rank_wt, mut_not_in_prot=mut_not_in_prot), "Priority_score")
        # priority score using multiplexed representation score
        self.add_features(FeatureLiterature.calc_priority_score(
            vaf_tumor=vaf_tum, vaf_rna=vaf_transcr, transcript_expr=expr, no_mismatch=no_mismatch,
            score_mut=mb_mut, score_wt=mb_wt, mut_not_in_prot=mut_not_in_prot), "Priority_score_MB")

    def add_neoag(self, sample_id, mut_peptide, score_mut, ref_peptide):
        """
        returns neoag immunogenicity score
        """
        peptide_variant_position = self.properties["pos_MUT_MHCI_affinity_epi"]
        self.add_features(self.neoag_calculator.wrapper_neoag(
            sample_id=sample_id, mut_peptide=mut_peptide, score_mut=score_mut, ref_peptide=ref_peptide,
            peptide_variant_position=peptide_variant_position), "neoag_immunogencity")

    def add_iedb_immunogenicity(self, epitope_mhci, affinity_mhci, epitope_mhcii):
        """
        returns IEDB immunogenicity for MHC I (based on affinity) and MHC II (based on rank)
        """
        mhci_allele = self.properties["bestHLA_allele_affinity_netmhcpan4"]
        mhcii_allele = self.properties["bestHLA_allele_netmhcIIpan"]
        self.add_features(FeatureLiterature.calc_IEDB_immunogenicity(
            epitope=epitope_mhci, mhc_allele=mhci_allele, mhc_score=affinity_mhci), "IEDB_Immunogenicity_mhcI")
        if epitope_mhcii != "-":
            self.add_features(FeatureLiterature.calc_IEDB_immunogenicity(
                epitope=epitope_mhcii, mhc_allele=mhcii_allele, mhc_score=None), "IEDB_Immunogenicity_mhcII")
        elif epitope_mhcii == "-":
            self.add_features("NA", "IEDB_Immunogenicity_mhcII")
        self.add_features(FeatureLiterature.calc_IEDB_immunogenicity(
            epitope=epitope_mhci, mhc_allele=mhci_allele, mhc_score=affinity_mhci, affin_filtering=True),
            "IEDB_Immunogenicity_mhcI_affinity_filtered")

    def add_dissimilarity(self, epitope_mhci, affinity_mhci, epitope_mhcii, affinity_mhcii):
        """
        returns dissimilarity for MHC I (affinity) MHC II (affinity)
        """
        self.add_features(self.dissimilarity_calculator.calculate_dissimilarity(
            mhc_mutation=epitope_mhci, mhc_affinity=affinity_mhci, references=self.references),
            "dissimilarity")
        self.add_features(self.dissimilarity_calculator.calculate_dissimilarity(
            mhc_mutation=epitope_mhci, mhc_affinity=affinity_mhci, references=self.references,
            filter_binder=True), "dissimilarity_filter500")
        if epitope_mhcii != "-":
            self.add_features(self.dissimilarity_calculator.calculate_dissimilarity(
<<<<<<< HEAD
                mhc_mutation=epitope_mhci, mhc_affinity=affinity_mhci, references=self.references,
                filter_binder=True), "dissimilarity_filter500")
            if epitope_mhcii != "-":
                self.add_features(self.dissimilarity_calculator.calculate_dissimilarity(
                    mhc_mutation=epitope_mhcii, mhc_affinity=affinity_mhcii, references=self.references),
                    "dissimilarity_mhcII")
            elif epitope_mhcii == "-":
                self.add_features("NA", "dissimilarity_mhcII")


        def add_provean_score_features(self):
            # PROVEAN score
            ucsc_id = self.provean_annotator.build_ucsc_id_plus_position(
                substitution=self.properties["substitution"], ucsc_id=self.properties["UCSC_transcript"])
            self.add_features(ucsc_id, "UCSC_ID_position")
            self.add_features(self.provean_annotator.get_provean_annotation(
                mutated_aminoacid=self.properties['MUT_AA'], ucsc_id_position=ucsc_id),
                "PROVEAN_score")

        def add_aminoacid_index_features(self, aaindex1_dict, aaindex2_dict, mutation_aminoacid,
                                         wild_type_aminoacid):
            # amino acid index
            for k in aaindex1_dict:
                self.add_features(aaindex1_dict[k].get(wild_type_aminoacid, "NA"), "{}_{}".format(k, "wt"))
                self.add_features(aaindex1_dict[k].get(mutation_aminoacid, "NA"), "{}_{}".format(k, "mut"))
            for k in aaindex2_dict:
                self.add_features(aaindex2_dict[k].get(wild_type_aminoacid, {}).get(mutation_aminoacid, "NA"), k)

        def add_aminoacid_frequency_features(self, aa_freq_dict, mutation_mhci, nmer_freq_dict, mutated_aminoacid):
            # amino acid frequency
            self.add_features(freq_score.freq_aa(mutated_aminoacid=mutated_aminoacid, dict_freq=aa_freq_dict),
                              "Frequency_mutated_AA")
            self.add_features(freq_score.freq_prod_4mer(mutation=mutation_mhci, dict_freq=aa_freq_dict),
                              "Product_Frequency_4mer")
            self.add_features(freq_score.freq_4mer(mutation=mutation_mhci, dict_freq=nmer_freq_dict),
                              "Frequency_of_4mer")

        def add_expression_features(self, tumor_content, vaf_rna, transcript_expression):
            # expression
            self.add_features(FeatureLiterature.rna_expression_mutation(
                transcript_expression=transcript_expression, vaf_rna=vaf_rna), "Expression_Mutated_Transcript")
            expression_mutated_transcript = self.properties.get("Expression_Mutated_Transcript")
            self.add_features(FeatureLiterature.expression_mutation_tc(
                transcript_expression=expression_mutated_transcript, tumor_content=tumor_content),
                              "Expression_Mutated_Transcript_tumor_content")

        def add_differential_expression_features(self, gene, ref_dat, expression_tumor):
            # differential expression
            expression_reference = differential_expression.add_rna_reference(gene, ref_dat, 0)
            expression_reference_sum = differential_expression.add_rna_reference(gene, ref_dat, 2)
            expression_reference_sd = differential_expression.add_rna_reference(gene, ref_dat, 1)
            self.add_features(expression_reference, "mean_ref_expression")
            self.add_features(expression_reference_sd, "sd_ref_expression")
            self.add_features(expression_reference_sum, "sum_ref_expression")
            self.add_features(differential_expression.fold_change(
                expression_tumor=expression_tumor, expression_reference=expression_reference), "log2_fc_tumour_ref")
            self.add_features(differential_expression.percentile_calc(
                expression_tumor=expression_tumor, expression_reference_sum=expression_reference_sum),
                "percentile_tumour_ref")
            self.add_features(differential_expression.pepper_calc(
                expression_tumor=expression_tumor, expression_reference=expression_reference,
                expression_reference_sd=expression_reference_sd), "DE_pepper")
=======
                mhc_mutation=epitope_mhcii, mhc_affinity=affinity_mhcii, references=self.references),
                "dissimilarity_mhcII")
        elif epitope_mhci == "-":
            self.add_features("NA", "dissimilarity_mhcII")

    def add_provean_score_features(self):
        # PROVEAN score
        ucsc_id = self.provean_annotator.build_ucsc_id_plus_position(
            substitution=self.properties["substitution"], ucsc_id=self.properties["UCSC_transcript"])
        self.add_features(ucsc_id, "UCSC_ID_position")
        self.add_features(self.provean_annotator.get_provean_annotation(
            mutated_aminoacid=self.properties['MUT_AA'], ucsc_id_position=ucsc_id),
            "PROVEAN_score")

    def add_aminoacid_index_features(self, aaindex1_dict, aaindex2_dict, mutation_aminoacid,
                                     wild_type_aminoacid):
        # amino acid index
        for k in aaindex1_dict:
            self.add_features(aaindex1_dict[k].get(wild_type_aminoacid, "NA"), "{}_{}".format(k, "wt"))
            self.add_features(aaindex1_dict[k].get(mutation_aminoacid, "NA"), "{}_{}".format(k, "mut"))
        for k in aaindex2_dict:
            self.add_features(aaindex2_dict[k].get(wild_type_aminoacid, {}).get(mutation_aminoacid, "NA"), k)

    def add_aminoacid_frequency_features(self, aa_freq_dict, mutation_mhci, nmer_freq_dict, mutated_aminoacid):
        # amino acid frequency
        self.add_features(freq_score.freq_aa(mutated_aminoacid=mutated_aminoacid, dict_freq=aa_freq_dict),
                          "Frequency_mutated_AA")
        self.add_features(freq_score.freq_prod_4mer(mutation=mutation_mhci, dict_freq=aa_freq_dict),
                          "Product_Frequency_4mer")
        self.add_features(freq_score.freq_4mer(mutation=mutation_mhci, dict_freq=nmer_freq_dict),
                          "Frequency_of_4mer")

    def add_expression_features(self, tumor_content, vaf_rna, transcript_expression):
        # expression
        self.add_features(FeatureLiterature.rna_expression_mutation(
            transcript_expression=transcript_expression, vaf_rna=vaf_rna), "Expression_Mutated_Transcript")
        expression_mutated_transcript = self.properties.get("Expression_Mutated_Transcript")
        self.add_features(FeatureLiterature.expression_mutation_tc(
            transcript_expression=expression_mutated_transcript, tumor_content=tumor_content),
            "Expression_Mutated_Transcript_tumor_content")

    def add_differential_expression_features(self, gene, ref_dat, expression_tumor):
        # differential expression
        expression_reference = differential_expression.add_rna_reference(gene, ref_dat, 0)
        expression_reference_sum = differential_expression.add_rna_reference(gene, ref_dat, 2)
        expression_reference_sd = differential_expression.add_rna_reference(gene, ref_dat, 1)
        self.add_features(expression_reference, "mean_ref_expression")
        self.add_features(expression_reference_sd, "sd_ref_expression")
        self.add_features(expression_reference_sum, "sum_ref_expression")
        self.add_features(differential_expression.fold_change(
            expression_tumor=expression_tumor, expression_reference=expression_reference), "log2_fc_tumour_ref")
        self.add_features(differential_expression.percentile_calc(
            expression_tumor=expression_tumor, expression_reference_sum=expression_reference_sum),
            "percentile_tumour_ref")
        self.add_features(differential_expression.pepper_calc(
            expression_tumor=expression_tumor, expression_reference=expression_reference,
            expression_reference_sd=expression_reference_sd), "DE_pepper")
>>>>>>> 0f0fcade
<|MERGE_RESOLUTION|>--- conflicted
+++ resolved
@@ -714,73 +714,9 @@
             filter_binder=True), "dissimilarity_filter500")
         if epitope_mhcii != "-":
             self.add_features(self.dissimilarity_calculator.calculate_dissimilarity(
-<<<<<<< HEAD
-                mhc_mutation=epitope_mhci, mhc_affinity=affinity_mhci, references=self.references,
-                filter_binder=True), "dissimilarity_filter500")
-            if epitope_mhcii != "-":
-                self.add_features(self.dissimilarity_calculator.calculate_dissimilarity(
-                    mhc_mutation=epitope_mhcii, mhc_affinity=affinity_mhcii, references=self.references),
-                    "dissimilarity_mhcII")
-            elif epitope_mhcii == "-":
-                self.add_features("NA", "dissimilarity_mhcII")
-
-
-        def add_provean_score_features(self):
-            # PROVEAN score
-            ucsc_id = self.provean_annotator.build_ucsc_id_plus_position(
-                substitution=self.properties["substitution"], ucsc_id=self.properties["UCSC_transcript"])
-            self.add_features(ucsc_id, "UCSC_ID_position")
-            self.add_features(self.provean_annotator.get_provean_annotation(
-                mutated_aminoacid=self.properties['MUT_AA'], ucsc_id_position=ucsc_id),
-                "PROVEAN_score")
-
-        def add_aminoacid_index_features(self, aaindex1_dict, aaindex2_dict, mutation_aminoacid,
-                                         wild_type_aminoacid):
-            # amino acid index
-            for k in aaindex1_dict:
-                self.add_features(aaindex1_dict[k].get(wild_type_aminoacid, "NA"), "{}_{}".format(k, "wt"))
-                self.add_features(aaindex1_dict[k].get(mutation_aminoacid, "NA"), "{}_{}".format(k, "mut"))
-            for k in aaindex2_dict:
-                self.add_features(aaindex2_dict[k].get(wild_type_aminoacid, {}).get(mutation_aminoacid, "NA"), k)
-
-        def add_aminoacid_frequency_features(self, aa_freq_dict, mutation_mhci, nmer_freq_dict, mutated_aminoacid):
-            # amino acid frequency
-            self.add_features(freq_score.freq_aa(mutated_aminoacid=mutated_aminoacid, dict_freq=aa_freq_dict),
-                              "Frequency_mutated_AA")
-            self.add_features(freq_score.freq_prod_4mer(mutation=mutation_mhci, dict_freq=aa_freq_dict),
-                              "Product_Frequency_4mer")
-            self.add_features(freq_score.freq_4mer(mutation=mutation_mhci, dict_freq=nmer_freq_dict),
-                              "Frequency_of_4mer")
-
-        def add_expression_features(self, tumor_content, vaf_rna, transcript_expression):
-            # expression
-            self.add_features(FeatureLiterature.rna_expression_mutation(
-                transcript_expression=transcript_expression, vaf_rna=vaf_rna), "Expression_Mutated_Transcript")
-            expression_mutated_transcript = self.properties.get("Expression_Mutated_Transcript")
-            self.add_features(FeatureLiterature.expression_mutation_tc(
-                transcript_expression=expression_mutated_transcript, tumor_content=tumor_content),
-                              "Expression_Mutated_Transcript_tumor_content")
-
-        def add_differential_expression_features(self, gene, ref_dat, expression_tumor):
-            # differential expression
-            expression_reference = differential_expression.add_rna_reference(gene, ref_dat, 0)
-            expression_reference_sum = differential_expression.add_rna_reference(gene, ref_dat, 2)
-            expression_reference_sd = differential_expression.add_rna_reference(gene, ref_dat, 1)
-            self.add_features(expression_reference, "mean_ref_expression")
-            self.add_features(expression_reference_sd, "sd_ref_expression")
-            self.add_features(expression_reference_sum, "sum_ref_expression")
-            self.add_features(differential_expression.fold_change(
-                expression_tumor=expression_tumor, expression_reference=expression_reference), "log2_fc_tumour_ref")
-            self.add_features(differential_expression.percentile_calc(
-                expression_tumor=expression_tumor, expression_reference_sum=expression_reference_sum),
-                "percentile_tumour_ref")
-            self.add_features(differential_expression.pepper_calc(
-                expression_tumor=expression_tumor, expression_reference=expression_reference,
-                expression_reference_sd=expression_reference_sd), "DE_pepper")
-=======
                 mhc_mutation=epitope_mhcii, mhc_affinity=affinity_mhcii, references=self.references),
                 "dissimilarity_mhcII")
-        elif epitope_mhci == "-":
+        elif epitope_mhcii == "-":
             self.add_features("NA", "dissimilarity_mhcII")
 
     def add_provean_score_features(self):
@@ -834,5 +770,4 @@
             "percentile_tumour_ref")
         self.add_features(differential_expression.pepper_calc(
             expression_tumor=expression_tumor, expression_reference=expression_reference,
-            expression_reference_sd=expression_reference_sd), "DE_pepper")
->>>>>>> 0f0fcade
+            expression_reference_sd=expression_reference_sd), "DE_pepper")