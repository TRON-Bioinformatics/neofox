# Overview

Welcome to the documentation of **NeoFox**!

[![DOI](https://zenodo.org/badge/294667387.svg)](https://zenodo.org/badge/latestdoi/294667387)
[![PyPI version](https://badge.fury.io/py/neofox.svg)](https://badge.fury.io/py/neofox)

## About NeoFox

<<<<<<< HEAD
Neoantigens are tumor-specific antigens encoded by somatic mutations. Their break down products (neoepitopes) are presented by the Major Histocompatibility Complex (MHC) on the surface of tumor cells enabling T-cells to recognize these neoepitope sequences as foreign. This neoantigen-specific T-cell recognition may induce a potent anti-tumoral response which make neoantigens highly interesting targets for cancer immunotherapy. Conventionally, candidates for neoantigens are predicted by mutation calling from tumor and normal genome sequencing, non synonymous mutations are
selected and  then translated into small peptides or amino acid sequences. For the final step, algorithms that predict the likelihood of a neoantigen candidate sequence to be indeed a true neoantigen are required.  
Several neoantigen features that describe the ability of a neoantigen candidate sequence to induce a T-cell response have been published in the last years.   

**NeoFox** (**NEO**antigen **F**eature toolb**OX**) is a python package that annotates a given set of neoantigen candidate sequences derived from point mutation with relevant neoantigen features.  
NeoFox covers neoepitope prediction by MHC binding and ligand prediction, similarity/foreignness of a neoepitope candidate sequence, combinatorial features and machine learning approaches. A list of implemented features and their references are given in Table 1.    
=======
Neoantigens are tumor-specific antigens encoded by somatic mutations. Their break down products (neoepitopes) are 
presented by the Major Histocompatibility Complex (MHC) on the surface of tumor cells enabling T-cells to recognize 
these neoepitope sequences as foreign. This neoantigen-specific T-cell recognition may induce a potent anti-tumoral 
response which make neoantigens highly interesting targets for cancer immunotherapy. Conventionally, candidates for 
neoantigens are predicted by mutation calling from tumor and normal genome sequencing, non synonymous mutations are 
selected and  then translated into small peptides or amino acid sequences. For the final step, algorithms that predict 
the likelihood of a neoantigen candidate sequence to be indeed a true neoantigen are required. Several neoantigen 
features that describe the ability of a neoantigen candidate sequence to induce a T-cell response have been published 
in the last years. 

***NeoFox*** (**NEO**antigen **F**eature toolb**OX**) is a python package that 
annotates a given set of neoantigen candidate sequences derived from point mutation with relevant neoantigen features. 
NeoFox covers neoepitope prediction by MHC binding and ligand prediction, similarity/foreignness of a neoepitope 
candidate sequence, combinatorial features and machine learning approaches. A list of implemented features and their 
references are given in Table 1.    
>>>>>>> 7d058c2c

**Table 1**

| Name                                                    | Reference                                                                | DOI                                                                                       |
|---------------------------------------------------------|--------------------------------------------------------------------------|-------------------------------------------------------------------------------------------|
| MHC I binding affinity/rank score (netMHCpan-v4.0)      | Jurtz et al., 2017, The Journal of Immunology                             | https://doi.org/10.4049/jimmunol.1700893                                                  |
| MHC II binding affinity/rank score (netMHCIIpan-v3.2)   | Jensen et al., 2018, Immunology                                           | https://doi.org/10.1111/imm.12889                                                         |
| MixMHCpred score v2.1                                   | Bassani-Sternberg et al., 2017, PLoS Comp Bio; Gfeller, 2018, J Immunol. | https://doi.org/10.1371/journal.pcbi.1005725 ,   https://doi.org/10.4049/jimmunol.1800914 |
| MixMHC2pred score v1.2                                  | Racle et al., 2019, Nat. Biotech. 2019                                    | https://doi.org/10.1038/s41587-019-0289-6                                                 |
| Differential Agretopicity Index (DAI)                   | Duan et al., 2014, JEM; Ghorani et al., 2018, Ann Oncol.                  | https://doi.org/10.1084/jem.20141308                                                      |
| Self-Similarity                                         | Bjerregaard et al., 2017, Front Immunol.                                  | https://doi.org/10.3389/fimmu.2017.01566                                                  |
| IEDB immunogenicity                                     | Calis et al., 2013, PLoS Comput Biol.                                     | https://doi.org/10.1371/journal.pcbi.1003266                                              |
| Neoantigen dissimilarity                                | Richman et al., 2019, Cell Systems                                        | https://doi.org/10.1016/j.cels.2019.08.009                                                |
| PHBR-I                                                  | Marty et al., 2017, Cell                                                  | https://doi.org/10.1016/j.cell.2017.09.050                                                |
| PHBR-II                                                 | Marty Pyke et al., 2018, Cell                                             | https://doi.org/10.1016/j.cell.2018.08.048                                                |
| Generator rate                                          | Rech et al., 2018, Cancer Immunology Research                             | https://doi.org/10.1158/2326-6066.CIR-17-0559                                             |
| Recognition potential                                   | Łuksza et al., 2017, Nature; Balachandran et al, 2017, Nature             | https://doi.org/10.1038/nature24473 , https://doi.org/10.1038/nature24462                 |
| Vaxrank                                                 | Rubinsteyn, 2017, Front Immunol                                          | https://doi.org/10.3389/fimmu.2017.01807                                                  |
| Priority score                                          | Bjerregaard et al., 2017, Cancer Immunol Immunother.                      | https://doi.org/10.1007/s00262-017-2001-3                                                 |
| Tcell predictor                                         | Besser et al., 2019, Journal for ImmunoTherapy of Cancer                  | https://doi.org/10.1186/s40425-019-0595-z                                                 |
| neoag                                                   | Smith et al., 2019, Cancer Immunology Research                            | https://doi.org/10.1158/2326-6066.CIR-19-0155                                             |
  

Besides comprehensive annotation of neoantigen candidates, NeoFox creates biologically meaningful representations of 
neoantigens and related biological entities as programmatic models. For this purpose, Protocol buffers is employed to 
model Neofox's input and output data: neoantigens, patients, MHC alleles and neoantigen feature annotations (Figure 1). 
Of note, this modelling allows users to expand NeoFox by customized neoantigen features, e.g. for benchmarking studies.   


**Figure 1**

![Neofox model](../figures/figure1_v3.png)

For detailed information about the required input data, output data and usage please refer to the [User guide](03_user_guide.rst).  
  
The data models are described in more detail [here](05_models.md).

Happy annotation and modelling!

## Contact information
For questions, please contact Franziska Lang ([franziska.lang@tron-mainz.de](mailto:franziska.lang@tron-mainz.de)) or Pablo Riesgo Ferreiro ([pablo.riesgoferreiro@tron-mainz.de](mailto:pablo.riesgoferreiro@tron-mainz.de)).

## How to cite
Franziska Lang, & Pablo Riesgo Ferreiro. (2020). TRON-Bioinformatics/neofox: Neofox v0.4.0. Zenodo. http://doi.org/10.5281/zenodo.4090421<|MERGE_RESOLUTION|>--- conflicted
+++ resolved
@@ -7,30 +7,12 @@
 
 ## About NeoFox
 
-<<<<<<< HEAD
 Neoantigens are tumor-specific antigens encoded by somatic mutations. Their break down products (neoepitopes) are presented by the Major Histocompatibility Complex (MHC) on the surface of tumor cells enabling T-cells to recognize these neoepitope sequences as foreign. This neoantigen-specific T-cell recognition may induce a potent anti-tumoral response which make neoantigens highly interesting targets for cancer immunotherapy. Conventionally, candidates for neoantigens are predicted by mutation calling from tumor and normal genome sequencing, non synonymous mutations are
 selected and  then translated into small peptides or amino acid sequences. For the final step, algorithms that predict the likelihood of a neoantigen candidate sequence to be indeed a true neoantigen are required.  
 Several neoantigen features that describe the ability of a neoantigen candidate sequence to induce a T-cell response have been published in the last years.   
 
 **NeoFox** (**NEO**antigen **F**eature toolb**OX**) is a python package that annotates a given set of neoantigen candidate sequences derived from point mutation with relevant neoantigen features.  
 NeoFox covers neoepitope prediction by MHC binding and ligand prediction, similarity/foreignness of a neoepitope candidate sequence, combinatorial features and machine learning approaches. A list of implemented features and their references are given in Table 1.    
-=======
-Neoantigens are tumor-specific antigens encoded by somatic mutations. Their break down products (neoepitopes) are 
-presented by the Major Histocompatibility Complex (MHC) on the surface of tumor cells enabling T-cells to recognize 
-these neoepitope sequences as foreign. This neoantigen-specific T-cell recognition may induce a potent anti-tumoral 
-response which make neoantigens highly interesting targets for cancer immunotherapy. Conventionally, candidates for 
-neoantigens are predicted by mutation calling from tumor and normal genome sequencing, non synonymous mutations are 
-selected and  then translated into small peptides or amino acid sequences. For the final step, algorithms that predict 
-the likelihood of a neoantigen candidate sequence to be indeed a true neoantigen are required. Several neoantigen 
-features that describe the ability of a neoantigen candidate sequence to induce a T-cell response have been published 
-in the last years. 
-
-***NeoFox*** (**NEO**antigen **F**eature toolb**OX**) is a python package that 
-annotates a given set of neoantigen candidate sequences derived from point mutation with relevant neoantigen features. 
-NeoFox covers neoepitope prediction by MHC binding and ligand prediction, similarity/foreignness of a neoepitope 
-candidate sequence, combinatorial features and machine learning approaches. A list of implemented features and their 
-references are given in Table 1.    
->>>>>>> 7d058c2c
 
 **Table 1**
 
